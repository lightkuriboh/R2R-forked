import { r2rClient } from "../../r2rClient";

import {
  GenerationConfig,
  Message,
  SearchSettings,
  WrappedSearchResponse,
} from "../../types";
import { ensureSnakeCase } from "../../utils";

export class RetrievalClient {
  constructor(private client: r2rClient) {}

  /**
   * Perform a search query on the vector database and knowledge graph and
   * any other configured search engines.
   *
   * This endpoint allows for complex filtering of search results using
   * PostgreSQL-based queries. Filters can be applied to various fields
   * such as document_id, and internal metadata values.
   *
   * Allowed operators include: `eq`, `neq`, `gt`, `gte`, `lt`, `lte`,
   * `like`, `ilike`, `in`, and `nin`.
   * @param query Search query to find relevant documents
   * @param searchSettings Settings for the search
   * @returns
   */
  async search(options: {
    query: string;
    searchMode?: "advanced" | "basic" | "custom";
    searchSettings?: SearchSettings | Record<string, any>;
  }): Promise<WrappedSearchResponse> {
    const data = {
      query: options.query,
      ...(options.searchSettings && {
        search_settings: ensureSnakeCase(options.searchSettings),
      }),
      ...(options.searchMode && {
        search_mode: options.searchMode,
      }),
    };

    return await this.client.makeRequest("POST", "retrieval/search", {
      data: data,
    });
  }

  /**
   * Execute a RAG (Retrieval-Augmented Generation) query.
   *
   * This endpoint combines search results with language model generation.
   * It supports the same filtering capabilities as the search endpoint,
   * allowing for precise control over the retrieved context.
   *
   * The generation process can be customized using the `rag_generation_config` parameter.
   * @param query
   * @param searchSettings Settings for the search
   * @param ragGenerationConfig Configuration for RAG generation
   * @param taskPromptOverride Optional custom prompt to override default
   * @param includeTitleIfAvailable Include document titles in responses when available
   * @returns
   */
  async rag(options: {
    query: string;
    searchMode?: "advanced" | "basic" | "custom";
    searchSettings?: SearchSettings | Record<string, any>;
    ragGenerationConfig?: GenerationConfig | Record<string, any>;
    taskPromptOverride?: string;
    includeTitleIfAvailable?: boolean;
  }): Promise<any | AsyncGenerator<string, void, unknown>> {
    const data = {
      query: options.query,
      ...(options.searchMode && {
        search_mode: options.searchMode,
      }),
      ...(options.searchSettings && {
        search_settings: ensureSnakeCase(options.searchSettings),
      }),
      ...(options.ragGenerationConfig && {
        rag_generation_config: ensureSnakeCase(options.ragGenerationConfig),
      }),
      ...(options.taskPromptOverride && {
        task_prompt_override: options.taskPromptOverride,
      }),
      ...(options.includeTitleIfAvailable && {
        include_title_if_available: options.includeTitleIfAvailable,
      }),
    };

    if (options.ragGenerationConfig && options.ragGenerationConfig.stream) {
      return this.streamRag(data);
    } else {
      return await this.client.makeRequest("POST", "retrieval/rag", {
        data: data,
      });
    }
  }

  private async streamRag(
    ragData: Record<string, any>,
  ): Promise<ReadableStream<Uint8Array>> {
    return this.client.makeRequest<ReadableStream<Uint8Array>>(
      "POST",
      "retrieval/rag",
      {
        data: ragData,
        headers: {
          "Content-Type": "application/json",
        },
        responseType: "stream",
      },
    );
  }

  /**
   * Engage with an intelligent RAG-powered conversational agent for complex
   * information retrieval and analysis.
   *
   * This advanced endpoint combines retrieval-augmented generation (RAG)
   * with a conversational AI agent to provide detailed, context-aware
   * responses based on your document collection.
   *
   * The agent can:
   *    - Maintain conversation context across multiple interactions
   *    - Dynamically search and retrieve relevant information from both
   *      vector and knowledge graph sources
   *    - Break down complex queries into sub-questions for comprehensive
   *      answers
   *    - Cite sources and provide evidence-based responses
   *    - Handle follow-up questions and clarifications
   *    - Navigate complex topics with multi-step reasoning
   *
   * Key Features:
   *    - Hybrid search combining vector and knowledge graph approaches
   *    - Contextual conversation management with conversation_id tracking
   *    - Customizable generation parameters for response style and length
   *    - Source document citation with optional title inclusion
   *    - Streaming support for real-time responses
   *
   * Common Use Cases:
   *    - Research assistance and literature review
   *    - Document analysis and summarization
   *    - Technical support and troubleshooting
   *    - Educational Q&A and tutoring
   *    - Knowledge base exploration
   *
   * The agent uses both vector search and knowledge graph capabilities to
   * find and synthesize information, providing detailed, factual responses
   * with proper attribution to source documents.
   * @param message Current message to process
   * @param ragGenerationConfig Configuration for RAG generation
   * @param searchMode Search mode to use, either "basic", "advanced", or "custom"
   * @param searchSettings Settings for the search
   * @param taskPromptOverride Optional custom prompt to override default
   * @param includeTitleIfAvailable Include document titles in responses when available
   * @param conversationId ID of the conversation
   * @param tools List of tool configurations
   * @param maxToolContextLength Maximum context length for tool replies
   * @param useExtendedPrompt Use extended prompt for generation
   * @returns
   */
  async agent(options: {
    message: Message;
    ragGenerationConfig?: GenerationConfig | Record<string, any>;
    searchMode?: "basic" | "advanced" | "custom";
    searchSettings?: SearchSettings | Record<string, any>;
    taskPromptOverride?: string;
    includeTitleIfAvailable?: boolean;
    conversationId?: string;
    tools?: Array<Record<string, any>>;
<<<<<<< HEAD
    useSystemContext?: boolean;
=======
    maxToolContextLength?: number;
    useExtendedPrompt?: boolean;
>>>>>>> 1aa2c5f7
  }): Promise<any | AsyncGenerator<string, void, unknown>> {
    const data: Record<string, any> = {
      message: options.message,
      ...(options.searchMode && {
          search_mode: options.searchMode,
      }),
<<<<<<< HEAD
      ...(options.searchSettings && {
          search_settings: ensureSnakeCase(options.searchSettings),
      }),
=======
>>>>>>> 1aa2c5f7
      ...(options.ragGenerationConfig && {
          rag_generation_config: ensureSnakeCase(options.ragGenerationConfig),
      }),
      ...(options.searchSettings && {
        search_settings: ensureSnakeCase(options.searchSettings),
      }),
      ...(options.taskPromptOverride && {
          task_prompt_override: options.taskPromptOverride,
      }),
      ...(options.includeTitleIfAvailable && {
          include_title_if_available: options.includeTitleIfAvailable,
      }),
      ...(options.conversationId && {
          conversation_id: options.conversationId,
      }),
      ...(options.tools && {
        tools: options.tools,
      }),
      ...(options.maxToolContextLength && {
          max_tool_context_length: options.maxToolContextLength,
      }),
<<<<<<< HEAD
      ...(options.tools && {
          tools: options.tools,
=======
      ...(options.useExtendedPrompt && {
        use_extended_prompt: options.useExtendedPrompt,
>>>>>>> 1aa2c5f7
      }),
      ...(typeof options.useSystemContext !== 'undefined' && {
          use_system_context: options.useSystemContext,
      }),
  };

    if (options.ragGenerationConfig && options.ragGenerationConfig.stream) {
      return this.streamAgent(data);
    } else {
      return await this.client.makeRequest("POST", "retrieval/agent", {
        data: data,
      });
    }
  }

  private async streamAgent(
    agentData: Record<string, any>,
  ): Promise<ReadableStream<Uint8Array>> {
    return this.client.makeRequest<ReadableStream<Uint8Array>>(
      "POST",
      "retrieval/agent",
      {
        data: agentData,
        headers: {
          "Content-Type": "application/json",
        },
        responseType: "stream",
      },
    );
  }

  /**
   * Generate completions for a list of messages.
   *
   * This endpoint uses the language model to generate completions for
   * the provided messages. The generation process can be customized using
   * the generation_config parameter.
   *
   * The messages list should contain alternating user and assistant
   * messages, with an optional system message at the start. Each message
   * should have a 'role' and 'content'.
   * @param messages List of messages to generate completion for
   * @returns
   */
  async completion(options: {
    messages: Message[];
    generationConfig?: GenerationConfig | Record<string, any>;
  }): Promise<any | AsyncGenerator<string, void, unknown>> {
    const data = {
      messages: options.messages,
      ...(options.generationConfig && {
        generation_config: options.generationConfig,
      }),
    };

    if (options.generationConfig && options.generationConfig.stream) {
      return this.streamCompletion(data);
    } else {
      return await this.client.makeRequest("POST", "retrieval/completion", {
        data: data,
      });
    }
  }

  private async streamCompletion(
    ragData: Record<string, any>,
  ): Promise<ReadableStream<Uint8Array>> {
    return this.client.makeRequest<ReadableStream<Uint8Array>>(
      "POST",
      "retrieval/completion",
      {
        data: ragData,
        headers: {
          "Content-Type": "application/json",
        },
        responseType: "stream",
      },
    );
  }
/**
 * Engage with an intelligent reasoning agent for complex information analysis.
 *
 * This endpoint provides a streamlined version of the agent that focuses on
 * reasoning capabilities without RAG integration. It's ideal for scenarios
 * where you need complex reasoning but don't require document retrieval.
 *
 * Key Features:
 *    - Multi-step reasoning for complex problems
 *    - Tool integration for enhanced capabilities
 *    - Conversation context management
 *    - Streaming support for real-time responses
 *
 * @param options Configuration options for the reasoning agent
 * @param options.message Current message to process
 * @param options.ragGenerationConfig Configuration for generation
 * @param options.conversationId ID of the conversation
 * @param options.maxToolContextLength Maximum context length for tool replies
 * @param options.tools List of tool configurations
 * @returns
 */
async reasoningAgent(options: {
  message?: Message;
  ragGenerationConfig?: GenerationConfig | Record<string, any>;
  conversationId?: string;
  maxToolContextLength?: number;
  tools?: Array<Record<string, any>>;
}): Promise<any | AsyncGenerator<string, void, unknown>> {
  const data: Record<string, any> = {
      ...(options.message && {
          message: options.message,
      }),
      ...(options.ragGenerationConfig && {
          rag_generation_config: ensureSnakeCase(options.ragGenerationConfig),
      }),
      ...(options.conversationId && {
          conversation_id: options.conversationId,
      }),
      ...(options.maxToolContextLength && {
          max_tool_context_length: options.maxToolContextLength,
      }),
      ...(options.tools && {
          tools: options.tools,
      }),
  };

  if (options.ragGenerationConfig && options.ragGenerationConfig.stream) {
      return this.streamReasoningAgent(data);
  } else {
      return await this.client.makeRequest("POST", "retrieval/reasoning_agent", {
          data: data,
      });
  }
}

private async streamReasoningAgent(
  agentData: Record<string, any>,
): Promise<ReadableStream<Uint8Array>> {
  return this.client.makeRequest<ReadableStream<Uint8Array>>(
      "POST",
      "retrieval/reasoning_agent",
      {
          data: agentData,
          headers: {
              "Content-Type": "application/json",
          },
          responseType: "stream",
      },
  );
}
/**
 * Generate embeddings for the provided text.
 *
 * This endpoint generates vector embeddings that can be used for
 * semantic similarity comparisons or other vector operations.
 *
 * @param text Text to generate embeddings for
 * @returns Vector embedding of the input text
 */
async embedding(text: string): Promise<number[]> {
  return await this.client.makeRequest("POST", "retrieval/embedding", {
      data: { text },
  });
}
}<|MERGE_RESOLUTION|>--- conflicted
+++ resolved
@@ -167,25 +167,15 @@
     taskPromptOverride?: string;
     includeTitleIfAvailable?: boolean;
     conversationId?: string;
+    maxToolContextLength?: number;
     tools?: Array<Record<string, any>>;
-<<<<<<< HEAD
     useSystemContext?: boolean;
-=======
-    maxToolContextLength?: number;
-    useExtendedPrompt?: boolean;
->>>>>>> 1aa2c5f7
   }): Promise<any | AsyncGenerator<string, void, unknown>> {
     const data: Record<string, any> = {
       message: options.message,
       ...(options.searchMode && {
           search_mode: options.searchMode,
       }),
-<<<<<<< HEAD
-      ...(options.searchSettings && {
-          search_settings: ensureSnakeCase(options.searchSettings),
-      }),
-=======
->>>>>>> 1aa2c5f7
       ...(options.ragGenerationConfig && {
           rag_generation_config: ensureSnakeCase(options.ragGenerationConfig),
       }),
@@ -207,13 +197,8 @@
       ...(options.maxToolContextLength && {
           max_tool_context_length: options.maxToolContextLength,
       }),
-<<<<<<< HEAD
       ...(options.tools && {
           tools: options.tools,
-=======
-      ...(options.useExtendedPrompt && {
-        use_extended_prompt: options.useExtendedPrompt,
->>>>>>> 1aa2c5f7
       }),
       ...(typeof options.useSystemContext !== 'undefined' && {
           use_system_context: options.useSystemContext,
