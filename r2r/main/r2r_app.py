--- conflicted
+++ resolved
@@ -555,7 +555,6 @@
         **kwargs: Any,
     ):
         """Search for documents based on the query."""
-<<<<<<< HEAD
         try:
             await self.alog_throughput(time.time(), 1, "search")
 
@@ -582,15 +581,6 @@
         except Exception as e:
             logger.error(f"search(query={query}) - \n\n{str(e)})")
             raise HTTPException(status_code=500, detail=str(e))
-=======
-        search_filters = search_filters or {}
-        results = await self.search_pipeline.run(
-            input=to_async_generator([query]),
-            search_filters=search_filters,
-            search_limit=search_limit,
-        )
-        return {"results": [results.dict() for results in results]}
->>>>>>> 21664c64
 
     class SearchRequest(BaseModel):
         query: str
@@ -637,7 +627,6 @@
         *args,
         **kwargs,
     ):
-<<<<<<< HEAD
         try:
             await self.alog_throughput(time.time(), 1, "rag")
 
@@ -662,27 +651,23 @@
                         search_filters=search_filters,
                         search_limit=search_limit,
                         rag_generation_config=rag_generation_config,
-                        run_id=run_id,
+                            run_id=run_id,
                         *args,
                         **kwargs,
                     ):
                         yield chunk
 
                 return stream_response()
-=======
-        if rag_generation_config.stream:
->>>>>>> 21664c64
-
-            async def stream_response():
-                async for chunk in await self.streaming_rag_pipeline.run(
+
+            else:
+                results = await self.rag_pipeline.run(
                     input=to_async_generator([message]),
-                    streaming=True,
+                    streaming=False,
                     search_filters=search_filters,
                     search_limit=search_limit,
                     rag_generation_config=rag_generation_config,
-<<<<<<< HEAD
-                    run_id=run_id,
-                )
+                )
+
                 t1 = time.time()
                 latency = f"{t1-t0:.2f}"
 
@@ -698,24 +683,6 @@
         except Exception as e:
             logger.error(f"rag(message={message}) - \n\n{str(e)}")
             raise HTTPException(status_code=500, detail=str(e))
-=======
-                    *args,
-                    **kwargs,
-                ):
-                    yield chunk
-
-            return stream_response()
-
-        else:
-            results = await self.rag_pipeline.run(
-                input=to_async_generator([message]),
-                streaming=False,
-                search_filters=search_filters,
-                search_limit=search_limit,
-                rag_generation_config=rag_generation_config,
-            )
-            return results
->>>>>>> 21664c64
 
     class RAGRequest(BaseModel):
         message: str
@@ -798,26 +765,10 @@
         completion: str
 
     async def evaluate_app(self, request: EvalRequest):
-<<<<<<< HEAD
-        try:
-            await self.alog_throughput(time.time(), 1, "evaluate")
-            
-            return await self.aevaluate(
-                query=request.query,
-                context=request.context,
-                completion=request.completion,
-            )
-        except Exception as e:
-            run_id = self.eval_pipeline.run_id or generate_run_id()
-            await self.eval_pipeline.pipe_logger.log(
-                pipe_run_id=run_id,
-                key="pipeline_type",
-                value=self.eval_pipeline.pipeline_type,
-                is_pipeline_info=True,
-            )
-=======
         async with manage_run(self.run_manager, "evaluate_app") as run_id:
             try:
+                await self.alog_throughput(time.time(), 1, "evaluate")
+            
                 return await self.aevaluate(
                     query=request.query,
                     context=request.context,
@@ -830,7 +781,6 @@
                     value=self.eval_pipeline.pipeline_type,
                     is_info_log=True,
                 )
->>>>>>> 21664c64
 
                 await self.eval_pipeline.pipe_logger.log(
                     log_id=run_id,
@@ -864,7 +814,6 @@
             )
             raise HTTPException(status_code=500, detail=str(e))
 
-<<<<<<< HEAD
     class DeleteRequest(BaseModel):
         key: str
         value: Union[bool, int, str]
@@ -876,8 +825,6 @@
         await self.alog_throughput(time.time(), 1, "delete")
         return await self.adelete(request.key, request.value)
 
-=======
->>>>>>> 21664c64
     @syncable
     async def aget_user_ids(self, *args: Any, **kwargs: Any):
         user_ids = self.providers.vector_db.get_metadatas(
@@ -893,13 +840,6 @@
             logger.error(f"get_user_ids() - \n\n{str(e)})")
             raise HTTPException(status_code=500, detail=str(e))
 
-<<<<<<< HEAD
-    async def get_user_ids_app(self):
-        await self.alog_throughput(time.time(), 1, "get_user_ids")
-        return await self.aget_user_ids()
-
-=======
->>>>>>> 21664c64
     @syncable
     async def aget_user_documents_metadata(
         self, user_id: str, *args: Any, **kwargs: Any
@@ -940,15 +880,11 @@
         )
         return {"results": [ele for ele in document_ids]}
 
-<<<<<<< HEAD
-    async def get_user_document_data_app(self, request: UserDocumentRequest):
-        await self.alog_throughput(time.time(), 1, "get_user_document_data")
-        return await self.aget_user_document_data(request.user_id)
-=======
     class DocumentDataRequest(BaseModel):
         document_id: str
 
     async def get_document_data_app(self, request: DocumentDataRequest):
+        await self.alog_throughput(time.time(), 1, "get_user_document_data")
         try:
             return await self.aget_document_data_app(request.document_id)
         except Exception as e:
@@ -956,7 +892,6 @@
                 f"get_document_data(document_id={request.document_id}) - \n\n{str(e)})"
             )
             raise HTTPException(status_code=500, detail=str(e))
->>>>>>> 21664c64
 
     @syncable
     async def aget_logs(
@@ -1022,28 +957,6 @@
             logger.error(f"get_throughput_data(start_time={start_time}, end_time={end_time}, request_type={request_type}) - \n\n{str(e)}")
             raise HTTPException(status_code=500, detail=str(e))
 
-<<<<<<< HEAD
-    class LogsRequest(BaseModel):
-        pipeline_type: Optional[str] = None
-
-    async def get_logs_app(self, request: LogsRequest):
-        await self.alog_throughput(time.time(), 1, "get_logs")
-        return await self.aget_logs(request.pipeline_type)
-
-    async def get_analytics_app(self, pipeline_type: Optional[str] = None):
-        await self.alog_throughput(time.time(), 1, "get_analytics")
-        try:
-            analytics_data = await KVLoggingConnectionSingleton.get_analytics(
-                pipeline_type=pipeline_type
-            )
-            return {"results": analytics_data}
-        except Exception as e:
-            logger.error(f"get_analytics() - \n\n{str(e)})")
-            raise HTTPException(status_code=500, detail=str(e))
-
-
-=======
->>>>>>> 21664c64
     def get_open_api_endpoint(self):
         from fastapi.openapi.utils import get_openapi
 
