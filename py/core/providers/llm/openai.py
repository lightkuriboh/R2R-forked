import base64
import io
import logging
import os
from typing import Any

from openai import AsyncAzureOpenAI, AsyncOpenAI, OpenAI

from core.base.abstractions import GenerationConfig
from core.base.providers.llm import CompletionConfig, CompletionProvider

logger = logging.getLogger()

# Try to import PIL for image processing
try:
    from PIL import Image

    PILLOW_AVAILABLE = True
except ImportError:
    logger.warning(
        "PIL/Pillow not installed. Image resizing will be disabled."
    )
    PILLOW_AVAILABLE = False


def resize_base64_image(
    base64_string: str,
    max_size: tuple[int, int] = (512, 512),
    max_megapixels: float = 0.25,
) -> str:
    """Aggressively resize images with better error handling and debug output"""
    print(f"RESIZING NOW!!! Original length: {len(base64_string)} chars")

    if not PILLOW_AVAILABLE:
        logger.warning("PIL/Pillow not available, skipping image resize")
        return base64_string[
            :50000
        ]  # Emergency truncation if PIL not available

    # Decode base64 string to bytes
    try:
        image_data = base64.b64decode(base64_string)
        image = Image.open(io.BytesIO(image_data))
        print(f"Image opened successfully: {image.format} {image.size}")
    except Exception as e:
        print(f"Failed to decode/open image: {e}")
        # Emergency fallback - truncate the base64 string to reduce tokens
        if len(base64_string) > 50000:
            return base64_string[:50000]
        return base64_string

    try:
        width, height = image.size
        current_megapixels = (width * height) / 1_000_000
        print(
            f"Original dimensions: {width}x{height} ({current_megapixels:.2f} MP)"
        )

        # MUCH more aggressive resizing for large images
        if current_megapixels > 0.5:
            max_size = (384, 384)
            max_megapixels = 0.15
            print("Large image detected! Using more aggressive limits")

        # Calculate new dimensions with strict enforcement
        # Always resize if the image is larger than we want
        scale_factor = min(
            max_size[0] / width,
            max_size[1] / height,
            (max_megapixels / current_megapixels) ** 0.5,
        )

        if scale_factor >= 1.0:
            # No resize needed, but still compress
            new_width, new_height = width, height
        else:
            # Apply scaling
            new_width = max(int(width * scale_factor), 64)  # Min width
            new_height = max(int(height * scale_factor), 64)  # Min height

        # Always resize/recompress the image
        print(f"Resizing to: {new_width}x{new_height}")
        resized_image = image.resize((new_width, new_height), Image.LANCZOS)

        # Convert back to base64 with strong compression
        buffer = io.BytesIO()
        if image.format == "JPEG" or image.format is None:
            # Apply very aggressive JPEG compression
            quality = 50  # Very low quality to reduce size
            resized_image.save(
                buffer, format="JPEG", quality=quality, optimize=True
            )
        else:
            # For other formats
            resized_image.save(
                buffer, format=image.format or "PNG", optimize=True
            )

        resized_base64 = base64.b64encode(buffer.getvalue()).decode("utf-8")

        print(
            f"Resized base64 length: {len(resized_base64)} chars (reduction: {100*(1-len(resized_base64)/len(base64_string)):.1f}%)"
        )
        return resized_base64

    except Exception as e:
        print(f"Error during resize: {e}")
        # If anything goes wrong, truncate the base64 to a reasonable size
        if len(base64_string) > 50000:
            return base64_string[:50000]
        return base64_string


def estimate_image_tokens(width: int, height: int) -> int:
    """
    Estimate the number of tokens an image will use based on Anthropic's formula.
    This is a rough estimate that can also be used for OpenAI models.

    Args:
        width: Image width in pixels
        height: Image height in pixels

    Returns:
        Estimated number of tokens
    """
    return int((width * height) / 750)


class OpenAICompletionProvider(CompletionProvider):
    def __init__(self, config: CompletionConfig, *args, **kwargs) -> None:
        super().__init__(config)
        self.openai_client = None
        self.async_openai_client = None
        self.azure_client = None
        self.async_azure_client = None
        self.deepseek_client = None
        self.async_deepseek_client = None
        self.ollama_client = None
        self.async_ollama_client = None
        self.lmstudio_client = None
        self.async_lmstudio_client = None
        # NEW: Azure Foundry clients using the Azure Inference API
        self.azure_foundry_client = None
        self.async_azure_foundry_client = None

        # Initialize OpenAI clients if credentials exist
        if os.getenv("OPENAI_API_KEY"):
            self.openai_client = OpenAI()
            self.async_openai_client = AsyncOpenAI()
            logger.debug("OpenAI clients initialized successfully")

        # Initialize Azure OpenAI clients if credentials exist
        azure_api_key = os.getenv("AZURE_API_KEY")
        azure_api_base = os.getenv("AZURE_API_BASE")
        if azure_api_key and azure_api_base:
            self.azure_client = AsyncAzureOpenAI(
                api_key=azure_api_key,
                api_version=os.getenv(
                    "AZURE_API_VERSION", "2024-02-15-preview"
                ),
                azure_endpoint=azure_api_base,
            )
            self.async_azure_client = AsyncAzureOpenAI(
                api_key=azure_api_key,
                api_version=os.getenv(
                    "AZURE_API_VERSION", "2024-02-15-preview"
                ),
                azure_endpoint=azure_api_base,
            )
            logger.debug("Azure OpenAI clients initialized successfully")

        # Initialize Deepseek clients if credentials exist
        deepseek_api_key = os.getenv("DEEPSEEK_API_KEY")
        deepseek_api_base = os.getenv(
            "DEEPSEEK_API_BASE", "https://api.deepseek.com"
        )
        if deepseek_api_key and deepseek_api_base:
            self.deepseek_client = OpenAI(
                api_key=deepseek_api_key,
                base_url=deepseek_api_base,
            )
            self.async_deepseek_client = AsyncOpenAI(
                api_key=deepseek_api_key,
                base_url=deepseek_api_base,
            )
            logger.debug("Deepseek OpenAI clients initialized successfully")

        # Initialize Ollama clients with default API key
        ollama_api_base = os.getenv(
            "OLLAMA_API_BASE", "http://localhost:11434/v1"
        )
        if ollama_api_base:
            self.ollama_client = OpenAI(
                api_key=os.getenv("OLLAMA_API_KEY", "dummy"),
                base_url=ollama_api_base,
            )
            self.async_ollama_client = AsyncOpenAI(
                api_key=os.getenv("OLLAMA_API_KEY", "dummy"),
                base_url=ollama_api_base,
            )
            logger.debug("Ollama OpenAI clients initialized successfully")

        # Initialize LMStudio clients
        lmstudio_api_base = os.getenv(
            "LMSTUDIO_API_BASE", "http://localhost:1234/v1"
        )
        if lmstudio_api_base:
            self.lmstudio_client = OpenAI(
                api_key=os.getenv("LMSTUDIO_API_KEY", "lm-studio"),
                base_url=lmstudio_api_base,
            )
            self.async_lmstudio_client = AsyncOpenAI(
                api_key=os.getenv("LMSTUDIO_API_KEY", "lm-studio"),
                base_url=lmstudio_api_base,
            )
            logger.debug("LMStudio OpenAI clients initialized successfully")

        # Initialize Azure Foundry clients if credentials exist.
        # These use the Azure Inference API (currently pasted into this handler).
        azure_foundry_api_key = os.getenv("AZURE_FOUNDRY_API_KEY")
        azure_foundry_api_endpoint = os.getenv("AZURE_FOUNDRY_API_ENDPOINT")
        if azure_foundry_api_key and azure_foundry_api_endpoint:
            from azure.ai.inference import (
                ChatCompletionsClient as AzureChatCompletionsClient,
            )
            from azure.ai.inference.aio import (
                ChatCompletionsClient as AsyncAzureChatCompletionsClient,
            )
            from azure.core.credentials import AzureKeyCredential

            self.azure_foundry_client = AzureChatCompletionsClient(
                endpoint=azure_foundry_api_endpoint,
                credential=AzureKeyCredential(azure_foundry_api_key),
                api_version=os.getenv(
                    "AZURE_FOUNDRY_API_VERSION", "2024-05-01-preview"
                ),
            )
            self.async_azure_foundry_client = AsyncAzureChatCompletionsClient(
                endpoint=azure_foundry_api_endpoint,
                credential=AzureKeyCredential(azure_foundry_api_key),
                api_version=os.getenv(
                    "AZURE_FOUNDRY_API_VERSION", "2024-05-01-preview"
                ),
            )
            logger.debug("Azure Foundry clients initialized successfully")

        if not any(
            [
                self.openai_client,
                self.azure_client,
                self.ollama_client,
                self.lmstudio_client,
                self.azure_foundry_client,
            ]
        ):
            raise ValueError(
                "No valid client credentials found. Please set either OPENAI_API_KEY, "
                "both AZURE_API_KEY and AZURE_API_BASE environment variables, "
                "OLLAMA_API_BASE, LMSTUDIO_API_BASE, or AZURE_FOUNDRY_API_KEY and AZURE_FOUNDRY_API_ENDPOINT."
            )

    def _get_client_and_model(self, model: str):
        """Determine which client to use based on model prefix and return the
        appropriate client and model name."""
        if model.startswith("azure/"):
            if not self.azure_client:
                raise ValueError(
                    "Azure OpenAI credentials not configured but azure/ model prefix used"
                )
            return self.azure_client, model[6:]  # Strip 'azure/' prefix
        elif model.startswith("openai/"):
            if not self.openai_client:
                raise ValueError(
                    "OpenAI credentials not configured but openai/ model prefix used"
                )
            return self.openai_client, model[7:]  # Strip 'openai/' prefix
        elif model.startswith("deepseek/"):
            if not self.deepseek_client:
                raise ValueError(
                    "Deepseek OpenAI credentials not configured but deepseek/ model prefix used"
                )
            return self.deepseek_client, model[9:]  # Strip 'deepseek/' prefix
        elif model.startswith("ollama/"):
            if not self.ollama_client:
                raise ValueError(
                    "Ollama OpenAI credentials not configured but ollama/ model prefix used"
                )
            return self.ollama_client, model[7:]  # Strip 'ollama/' prefix
        elif model.startswith("lmstudio/"):
            if not self.lmstudio_client:
                raise ValueError(
                    "LMStudio credentials not configured but lmstudio/ model prefix used"
                )
            return self.lmstudio_client, model[9:]  # Strip 'lmstudio/' prefix
        elif model.startswith("azure-foundry/"):
            if not self.azure_foundry_client:
                raise ValueError(
                    "Azure Foundry credentials not configured but azure-foundry/ model prefix used"
                )
            return (
                self.azure_foundry_client,
                model[14:],
            )  # Strip 'azure-foundry/' prefix
        else:
            # Default to OpenAI if no prefix is provided.
            if self.openai_client:
                return self.openai_client, model
            elif self.azure_client:
                return self.azure_client, model
            elif self.ollama_client:
                return self.ollama_client, model
            elif self.lmstudio_client:
                return self.lmstudio_client, model
            elif self.azure_foundry_client:
                return self.azure_foundry_client, model
            else:
                raise ValueError("No valid client available for model prefix")

    def _get_async_client_and_model(self, model: str):
        """Get async client and model name based on prefix."""
        if model.startswith("azure/"):
            if not self.async_azure_client:
                raise ValueError(
                    "Azure OpenAI credentials not configured but azure/ model prefix used"
                )
            return self.async_azure_client, model[6:]
        elif model.startswith("openai/"):
            if not self.async_openai_client:
                raise ValueError(
                    "OpenAI credentials not configured but openai/ model prefix used"
                )
            return self.async_openai_client, model[7:]
        elif model.startswith("deepseek/"):
            if not self.async_deepseek_client:
                raise ValueError(
                    "Deepseek OpenAI credentials not configured but deepseek/ model prefix used"
                )
            return self.async_deepseek_client, model[9:].strip()
        elif model.startswith("ollama/"):
            if not self.async_ollama_client:
                raise ValueError(
                    "Ollama OpenAI credentials not configured but ollama/ model prefix used"
                )
            return self.async_ollama_client, model[7:]
        elif model.startswith("lmstudio/"):
            if not self.async_lmstudio_client:
                raise ValueError(
                    "LMStudio credentials not configured but lmstudio/ model prefix used"
                )
            return self.async_lmstudio_client, model[9:]
        elif model.startswith("azure-foundry/"):
            if not self.async_azure_foundry_client:
                raise ValueError(
                    "Azure Foundry credentials not configured but azure-foundry/ model prefix used"
                )
            return self.async_azure_foundry_client, model[14:]
        else:
            if self.async_openai_client:
                return self.async_openai_client, model
            elif self.async_azure_client:
                return self.async_azure_client, model
            elif self.async_ollama_client:
                return self.async_ollama_client, model
            elif self.async_lmstudio_client:
                return self.async_lmstudio_client, model
            elif self.async_azure_foundry_client:
                return self.async_azure_foundry_client, model
            else:
                raise ValueError(
                    "No valid async client available for model prefix"
                )

<<<<<<< HEAD
    def _process_messages_with_images(
        self, messages: list[dict]
    ) -> list[dict]:
        """
        Process messages that may contain image_url or image_data fields.
        Now includes aggressive image resizing similar to Anthropic provider.
        """
        processed_messages = []

        for msg in messages:
            if msg.get("role") == "system":
                # System messages don't support content arrays in OpenAI
                processed_messages.append(msg)
                continue

            # Check if the message contains image data
            image_url = msg.pop("image_url", None)
            image_data = msg.pop("image_data", None)
            content = msg.get("content")

            if image_url or image_data:
                # Convert to content array format
                new_content = []

                # Add image content
                if image_url:
                    new_content.append(
                        {"type": "image_url", "image_url": {"url": image_url}}
                    )
                elif image_data:
                    # Resize the base64 image data if available
                    media_type = image_data.get("media_type", "image/jpeg")
                    data = image_data.get("data", "")

                    # Apply image resizing if PIL is available
                    if PILLOW_AVAILABLE and data:
                        data = resize_base64_image(data)
                        logger.debug(
                            f"Image resized, new size: {len(data)} chars"
                        )

                    # OpenAI expects base64 images in data URL format
                    data_url = f"data:{media_type};base64,{data}"
                    new_content.append(
                        {"type": "image_url", "image_url": {"url": data_url}}
                    )

                # Add text content if present
                if content:
                    new_content.append({"type": "text", "text": content})

                # Update the message
                new_msg = dict(msg)
                new_msg["content"] = new_content
                processed_messages.append(new_msg)
            else:
                processed_messages.append(msg)

        return processed_messages

    def _process_array_content_with_images(self, content: list) -> list:
        """
        Process content array that may contain image_url items.
        Used for messages that already have content in array format.
        """
        if not content or not isinstance(content, list):
            return content

        processed_content = []

        for item in content:
            if isinstance(item, dict):
                if item.get("type") == "image_url":
                    # Process image URL if needed
                    processed_content.append(item)
                elif item.get("type") == "image" and item.get("source"):
                    # Convert Anthropic-style to OpenAI-style
                    source = item.get("source", {})
                    if source.get("type") == "base64" and source.get("data"):
                        # Resize the base64 image data
                        if PILLOW_AVAILABLE:
                            resized_data = resize_base64_image(
                                source.get("data")
                            )
                        else:
                            resized_data = source.get("data")

                        media_type = source.get("media_type", "image/jpeg")
                        data_url = f"data:{media_type};base64,{resized_data}"

                        processed_content.append(
                            {
                                "type": "image_url",
                                "image_url": {"url": data_url},
                            }
                        )
                    elif source.get("type") == "url" and source.get("url"):
                        processed_content.append(
                            {
                                "type": "image_url",
                                "image_url": {"url": source.get("url")},
                            }
                        )
                else:
                    # Pass through other types
                    processed_content.append(item)
            else:
                processed_content.append(item)

        return processed_content

    def _preprocess_messages(self, messages: list[dict]) -> list[dict]:
        """
        Preprocess all messages to optimize images before sending to OpenAI API.
        """
        if not messages or not isinstance(messages, list):
            return messages

        processed_messages = []

        for msg in messages:
            # Skip system messages as they're handled separately
            if msg.get("role") == "system":
                processed_messages.append(msg)
                continue

            # Process array-format content (might contain images)
            if isinstance(msg.get("content"), list):
                new_msg = dict(msg)
                new_msg["content"] = self._process_array_content_with_images(
                    msg["content"]
                )
                processed_messages.append(new_msg)
            else:
                # Standard processing for non-array content
                processed_messages.append(msg)

        return processed_messages

    def _get_base_args(self, generation_config: GenerationConfig) -> dict:
        # Keep existing implementation...
        args = {
=======
    def _get_base_args(
        self, generation_config: GenerationConfig
    ) -> dict[str, Any]:
        args: dict[str, Any] = {
>>>>>>> 2e57a515
            "model": generation_config.model,
            "stream": generation_config.stream,
        }

        model_str = generation_config.model or ""

        if "o1" not in model_str and "o3" not in model_str:
            args["max_tokens"] = generation_config.max_tokens_to_sample
            args["temperature"] = generation_config.temperature
            args["top_p"] = generation_config.top_p
        else:
            args["max_completion_tokens"] = (
                generation_config.max_tokens_to_sample
            )

        if generation_config.reasoning_effort is not None:
            args["reasoning_effort"] = generation_config.reasoning_effort
        if generation_config.functions is not None:
            args["functions"] = generation_config.functions
        if generation_config.tools is not None:
            args["tools"] = generation_config.tools
        if generation_config.response_format is not None:
            args["response_format"] = generation_config.response_format
        return args

    async def _execute_task(self, task: dict[str, Any]):
        messages = task["messages"]
        generation_config = task["generation_config"]
        kwargs = task["kwargs"]

        # First preprocess to handle any images in array format
        messages = self._preprocess_messages(messages)

        # Then process messages with direct image_url or image_data fields
        processed_messages = self._process_messages_with_images(messages)

        args = self._get_base_args(generation_config)
        client, model_name = self._get_async_client_and_model(args["model"])
        args["model"] = model_name
        args["messages"] = processed_messages
        args = {**args, **kwargs}

        # Check if we're using a vision-capable model when images are present
        contains_images = any(
            isinstance(msg.get("content"), list)
            and any(
                item.get("type") == "image_url"
                for item in msg.get("content", [])
            )
            for msg in processed_messages
        )

        if contains_images:
            vision_models = ["gpt-4-vision", "gpt-4o"]
            if not any(
                vision_model in model_name for vision_model in vision_models
            ):
                logger.warning(
                    f"Using model {model_name} with images, but it may not support vision"
                )

        logger.debug(f"Executing async task with args: {args}")
        try:
            # Same as before...
            if client == self.async_azure_foundry_client:
                model_value = args.pop(
                    "model"
                )  # Remove model before passing args
                response = await client.complete(**args)
            else:
                response = await client.chat.completions.create(**args)
            logger.debug("Async task executed successfully")
            return response
        except Exception as e:
            logger.error(f"Async task execution failed: {str(e)}")
            # HACK: print the exception to the console for debugging
            print("messages = ", messages)
            raise

    def _execute_task_sync(self, task: dict[str, Any]):
        messages = task["messages"]
        generation_config = task["generation_config"]
        kwargs = task["kwargs"]

        # First preprocess to handle any images in array format
        messages = self._preprocess_messages(messages)

        # Then process messages with direct image_url or image_data fields
        processed_messages = self._process_messages_with_images(messages)

        args = self._get_base_args(generation_config)
        client, model_name = self._get_client_and_model(args["model"])
        args["model"] = model_name
        args["messages"] = processed_messages
        args = {**args, **kwargs}

        # Same vision model check as in async version
        contains_images = any(
            isinstance(msg.get("content"), list)
            and any(
                item.get("type") == "image_url"
                for item in msg.get("content", [])
            )
            for msg in processed_messages
        )

        if contains_images:
            vision_models = ["gpt-4-vision", "gpt-4o"]
            if not any(
                vision_model in model_name for vision_model in vision_models
            ):
                logger.warning(
                    f"Using model {model_name} with images, but it may not support vision"
                )

        logger.debug(f"Executing sync OpenAI task with args: {args}")
        try:
            # Same as before...
            if client == self.azure_foundry_client:
                args.pop("model")
                response = client.complete(**args)
            else:
                response = client.chat.completions.create(**args)
            logger.debug("Sync task executed successfully")
            return response
        except Exception as e:
            logger.error(f"Sync task execution failed: {str(e)}")
            raise<|MERGE_RESOLUTION|>--- conflicted
+++ resolved
@@ -99,7 +99,7 @@
         resized_base64 = base64.b64encode(buffer.getvalue()).decode("utf-8")
 
         print(
-            f"Resized base64 length: {len(resized_base64)} chars (reduction: {100*(1-len(resized_base64)/len(base64_string)):.1f}%)"
+            f"Resized base64 length: {len(resized_base64)} chars (reduction: {100 * (1 - len(resized_base64) / len(base64_string)):.1f}%)"
         )
         return resized_base64
 
@@ -370,7 +370,6 @@
                     "No valid async client available for model prefix"
                 )
 
-<<<<<<< HEAD
     def _process_messages_with_images(
         self, messages: list[dict]
     ) -> list[dict]:
@@ -513,12 +512,6 @@
     def _get_base_args(self, generation_config: GenerationConfig) -> dict:
         # Keep existing implementation...
         args = {
-=======
-    def _get_base_args(
-        self, generation_config: GenerationConfig
-    ) -> dict[str, Any]:
-        args: dict[str, Any] = {
->>>>>>> 2e57a515
             "model": generation_config.model,
             "stream": generation_config.stream,
         }
