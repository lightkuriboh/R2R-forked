--- conflicted
+++ resolved
@@ -6,9 +6,6 @@
 import os
 import time
 import uuid
-<<<<<<< HEAD
-from typing import Any, AsyncGenerator, Generator, Optional, Tuple
-=======
 from typing import (
     Any,
     AsyncGenerator,
@@ -16,7 +13,6 @@
     Optional,
     Tuple,
 )
->>>>>>> 2e57a515
 
 from anthropic import Anthropic, AsyncAnthropic
 from anthropic.types import (
@@ -26,9 +22,6 @@
     RawContentBlockDeltaEvent,
     RawContentBlockStartEvent,
     RawMessageStartEvent,
-    RedactedThinkingBlock,
-    TextDelta,
-    ThinkingBlock,
     ToolUseBlock,
 )
 
@@ -54,7 +47,6 @@
     return f"tool_{uuid.uuid4().hex[:12]}"
 
 
-<<<<<<< HEAD
 def estimate_image_tokens(width: int, height: int) -> int:
     """
     Estimate the number of tokens an image will use based on Anthropic's formula.
@@ -145,7 +137,7 @@
         resized_base64 = base64.b64encode(buffer.getvalue()).decode("utf-8")
 
         print(
-            f"Resized base64 length: {len(resized_base64)} chars (reduction: {100*(1-len(resized_base64)/len(base64_string)):.1f}%)"
+            f"Resized base64 length: {len(resized_base64)} chars (reduction: {100 * (1 - len(resized_base64) / len(base64_string)):.1f}%)"
         )
         return resized_base64
 
@@ -204,11 +196,6 @@
 
 
 def openai_message_to_anthropic_block(msg: dict) -> dict:
-    """
-    Converts a single OpenAI-style message (including function/tool calls and image)
-    into one Anthropic-style message with proper image handling.
-=======
-def openai_message_to_anthropic_block(msg: dict[str, Any]) -> dict[str, Any]:
     """Converts a single OpenAI-style message (including function/tool calls)
     into one Anthropic-style message.
 
@@ -218,7 +205,6 @@
       - name: str (tool/function name)
       - tool_call_id or function_call arguments
       - function_call: {"name": ..., "arguments": "..."}
->>>>>>> 2e57a515
     """
     role = msg.get("role", "")
     content = msg.get("content", "")
@@ -308,12 +294,6 @@
         self.async_client = AsyncAnthropic()  # Asynchronous client
         logger.debug("AnthropicCompletionProvider initialized successfully")
 
-<<<<<<< HEAD
-    def _get_base_args(self, generation_config: GenerationConfig) -> dict:
-        """
-        Build the arguments dictionary for Anthropic's messages.create(),
-        including optional extended thinking parameters.
-=======
     def _get_base_args(
         self, generation_config: GenerationConfig
     ) -> dict[str, Any]:
@@ -330,7 +310,6 @@
                 "required": [...]
             }
         }
->>>>>>> 2e57a515
         """
         model_str = generation_config.model or ""
         model_name = (
@@ -349,12 +328,8 @@
             args["top_p"] = generation_config.top_p
 
         if generation_config.tools is not None:
-<<<<<<< HEAD
-            anthropic_tools = []
-=======
             # Convert tools to Anthropic's format
             anthropic_tools: list[dict[str, Any]] = []
->>>>>>> 2e57a515
             for tool in generation_config.tools:
                 tool_def = {
                     "name": tool["function"]["name"],
@@ -379,11 +354,10 @@
                         }
                 if hasattr(generation_config, "disable_parallel_tool_use"):
                     args["tool_choice"] = args.get("tool_choice", {})
-                    args["tool_choice"][
-                        "disable_parallel_tool_use"
-                    ] = generation_config.disable_parallel_tool_use
-
-<<<<<<< HEAD
+                    args["tool_choice"]["disable_parallel_tool_use"] = (
+                        generation_config.disable_parallel_tool_use
+                    )
+
         # --- Extended Thinking Support ---
         if getattr(generation_config, "extended_thinking", False):
             if (
@@ -486,26 +460,6 @@
         tool_calls = []
         message_data = {"role": anthropic_msg.role}
 
-=======
-            # Handle parallel tool use setting
-            if hasattr(generation_config, "disable_parallel_tool_use"):
-                if "tool_choice" not in args:
-                    args["tool_choice"] = {}
-                if isinstance(args["tool_choice"], dict):
-                    args["tool_choice"]["disable_parallel_tool_use"] = (
-                        generation_config.disable_parallel_tool_use
-                    )
-
-        return args
-
-    def _convert_to_chat_completion(
-        self, anthropic_msg: Message
-    ) -> dict[str, Any]:
-        """Convert a **non-streaming** Anthropic `Message` response into an
-        OpenAI-style dict."""
-        # anthropic_msg.content is a list of blocks; gather text from "text" blocks
-        content_text = ""
->>>>>>> 2e57a515
         if anthropic_msg.content:
             # First, extract any tool use blocks
             for block in anthropic_msg.content:
@@ -586,7 +540,6 @@
         }
 
     def _split_system_messages(
-<<<<<<< HEAD
         self, messages: list[dict]
     ) -> tuple[list[dict], Optional[str]]:
         """
@@ -596,17 +549,9 @@
         # First preprocess to resize any images
         messages = self._preprocess_messages(messages)
 
-        system_msg = None
-        filtered = []
-=======
-        self, messages: list[dict[str, Any]]
-    ) -> Tuple[list[dict[str, Any]], Optional[str]]:
-        """Extract the system message and properly group tool results with
-        their calls."""
         system_msg = None
         filtered: list[dict[str, Any]] = []
         pending_tool_results: list[dict[str, Any]] = []
->>>>>>> 2e57a515
 
         # Look for pairs of tool_use and tool_result
         i = 0
@@ -743,9 +688,7 @@
                 i += 1
                 continue
 
-<<<<<<< HEAD
             # Default case: normal message
-=======
             elif m["role"] in ["function", "tool"]:
                 # Collect tool results to combine them
                 pending_tool_results.append(
@@ -764,7 +707,6 @@
                         {"role": "user", "content": pending_tool_results}
                     )
                     pending_tool_results = []
->>>>>>> 2e57a515
             else:
                 filtered.append(openai_message_to_anthropic_block(m))
                 i += 1
@@ -788,13 +730,10 @@
         return filtered, system_msg
 
     async def _execute_task(self, task: dict[str, Any]):
-<<<<<<< HEAD
-=======
         """Async entry point.
 
         Decide if streaming or not, then call the appropriate helper.
         """
->>>>>>> 2e57a515
         api_key = os.getenv("ANTHROPIC_API_KEY")
         if not api_key:
             logger.error("Missing ANTHROPIC_API_KEY in environment.")
@@ -843,26 +782,17 @@
             raise
 
     async def _execute_task_async_streaming(
-<<<<<<< HEAD
         self, args: dict
-    ) -> AsyncGenerator[dict, None]:
-=======
-        self, args: dict[str, Any]
     ) -> AsyncGenerator[dict[str, Any], None]:
         """Streaming call (async): yields partial tokens in OpenAI-like SSE
         format."""
         # The `stream=True` is typically handled by Anthropics from the original args,
         # but we remove it to avoid conflicts and rely on `messages.stream()`.
->>>>>>> 2e57a515
         args.pop("stream", None)
         try:
             async with self.async_client.messages.stream(**args) as stream:
-<<<<<<< HEAD
-                buffer_data = {
-=======
                 # We'll track partial JSON for function calls in buffer_data
                 buffer_data: dict[str, Any] = {
->>>>>>> 2e57a515
                     "tool_json_buffer": "",
                     "tool_name": None,
                     "tool_id": None,
@@ -871,16 +801,11 @@
                     "is_collecting_thinking": False,
                     "thinking_signature": None,
                     "message_id": f"chatcmpl-{int(time.time())}",
-                    "is_collecting_tool": False,
                 }
-<<<<<<< HEAD
-                model_name = args.get("model", "anthropic/claude-2")
-=======
                 model_name = args.get("model", "claude-2")
                 if isinstance(model_name, str):
                     model_name = model_name.split("anthropic/")[-1]
 
->>>>>>> 2e57a515
                 async for event in stream:
                     chunks = self._process_stream_event(
                         event=event,
@@ -896,10 +821,7 @@
             raise
 
     def _execute_task_sync(self, task: dict[str, Any]):
-<<<<<<< HEAD
-=======
         """Synchronous entry point."""
->>>>>>> 2e57a515
         messages = task["messages"]
         generation_config = task["generation_config"]
         extra_kwargs = task["kwargs"]
@@ -918,14 +840,10 @@
         else:
             return self._execute_task_sync_nonstreaming(args)
 
-<<<<<<< HEAD
-    def _execute_task_sync_nonstreaming(self, args: dict) -> LLMChatCompletion:
-=======
     def _execute_task_sync_nonstreaming(
         self, args: dict[str, Any]
     ) -> LLMChatCompletion:
         """Non-streaming synchronous call."""
->>>>>>> 2e57a515
         try:
             response = self.client.messages.create(**args)
             logger.debug("Anthropic sync non-stream call succeeded.")
@@ -937,16 +855,11 @@
             raise
 
     def _execute_task_sync_streaming(
-<<<<<<< HEAD
-        self, args: dict
-    ) -> Generator[dict, None, None]:
-=======
         self, args: dict[str, Any]
     ) -> Generator[dict[str, Any], None, None]:
         """
         Synchronous streaming call: yields partial tokens in a generator.
         """
->>>>>>> 2e57a515
         args.pop("stream", None)
         try:
             with self.client.messages.stream(**args) as stream:
@@ -959,16 +872,11 @@
                     "is_collecting_thinking": False,
                     "thinking_signature": None,
                     "message_id": f"chatcmpl-{int(time.time())}",
-                    "is_collecting_tool": False,
                 }
-<<<<<<< HEAD
                 model_name = args.get("model", "anthropic/claude-2")
-=======
-                model_name = args.get("model", "claude-2")
                 if isinstance(model_name, str):
                     model_name = model_name.split("anthropic/")[-1]
 
->>>>>>> 2e57a515
                 for event in stream:
                     chunks = self._process_stream_event(
                         event=event,
@@ -1142,768 +1050,4 @@
                 chunk["choices"][0]["finish_reason"] = "stop"
                 chunks.append(chunk)
 
-        return chunks
-
-
-# import copy
-# import json
-# import logging
-# import os
-# import time
-# import uuid
-# from typing import Any, AsyncGenerator, Generator, Optional
-
-# from anthropic import Anthropic, AsyncAnthropic
-# from anthropic.types import (
-#     ContentBlockStopEvent,
-#     Message,
-#     MessageStopEvent,
-#     RawContentBlockDeltaEvent,
-#     RawContentBlockStartEvent,
-#     RawMessageStartEvent,
-#     RedactedThinkingBlock,
-#     TextDelta,
-#     ThinkingBlock,
-#     ToolUseBlock,
-# )
-
-# from core.base.abstractions import GenerationConfig, LLMChatCompletion
-# from core.base.providers.llm import CompletionConfig, CompletionProvider
-
-# logger = logging.getLogger(__name__)
-
-
-# def generate_tool_id() -> str:
-#     """Generate a unique tool ID using UUID4."""
-#     return f"tool_{uuid.uuid4().hex[:12]}"
-
-# def openai_message_to_anthropic_block(msg: dict) -> dict:
-#     """
-#     Converts a single OpenAI-style message (including function/tool calls and image)
-#     into one Anthropic-style message.
-#     """
-#     role = msg.get("role", "")
-#     content = msg.get("content", "")
-#     tool_call_id = msg.get("tool_call_id")
-#     image_url = msg.get("image_url")
-#     image_data = msg.get("image_data")
-
-#     if role == "system":
-#         return msg
-
-#     if role in ["user", "assistant"]:
-#         # Process image if present
-#         if image_url or image_data:
-#             formatted_content = []
-
-#             # Add image content first (as recommended by Anthropic)
-#             if image_url:
-#                 formatted_content.append({
-#                     "type": "image",
-#                     "source": {"type": "url", "url": image_url}
-#                 })
-#             elif image_data:
-#                 formatted_content.append({
-#                     "type": "image",
-#                     "source": {
-#                         "type": "base64",
-#                         "media_type": image_data.get("media_type", "image/jpeg"),
-#                         "data": image_data.get("data")
-#                     }
-#                 })
-
-#             # Add text content after the image
-#             if content:
-#                 formatted_content.append({"type": "text", "text": content})
-
-#             return {"role": role, "content": formatted_content}
-
-#     if role in ["function", "tool"]:
-#         return {
-#             "role": "user",
-#             "content": [
-#                 {
-#                     "type": "tool_result",
-#                     "tool_use_id": tool_call_id,
-#                     "content": content,
-#                 }
-#             ],
-#         }
-
-#     return {"role": role, "content": content}
-
-
-# class AnthropicCompletionProvider(CompletionProvider):
-#     def __init__(self, config: CompletionConfig, *args, **kwargs) -> None:
-#         super().__init__(config)
-#         self.client = Anthropic()  # Synchronous client
-#         self.async_client = AsyncAnthropic()  # Asynchronous client
-#         logger.debug("AnthropicCompletionProvider initialized successfully")
-
-#     def _get_base_args(self, generation_config: GenerationConfig) -> dict:
-#         """
-#         Build the arguments dictionary for Anthropic's messages.create(),
-#         including optional extended thinking parameters.
-#         """
-#         args = {
-#             "model": generation_config.model.split("anthropic/")[-1],
-#             "temperature": generation_config.temperature,
-#             "max_tokens": generation_config.max_tokens_to_sample,
-#             "stream": generation_config.stream,
-#         }
-#         if generation_config.top_p:
-#             args["top_p"] = generation_config.top_p
-
-#         if generation_config.tools is not None:
-#             anthropic_tools = []
-#             for tool in generation_config.tools:
-#                 tool_def = {
-#                     "name": tool["function"]["name"],
-#                     "description": tool["function"]["description"],
-#                     "input_schema": tool["function"]["parameters"],
-#                 }
-#                 anthropic_tools.append(tool_def)
-#             args["tools"] = anthropic_tools
-
-#             if hasattr(generation_config, "tool_choice"):
-#                 tool_choice = generation_config.tool_choice
-#                 if isinstance(tool_choice, str):
-#                     if tool_choice == "auto":
-#                         args["tool_choice"] = {"type": "auto"}
-#                     elif tool_choice == "any":
-#                         args["tool_choice"] = {"type": "any"}
-#                 elif isinstance(tool_choice, dict):
-#                     if tool_choice.get("type") == "function":
-#                         args["tool_choice"] = {
-#                             "type": "function",
-#                             "name": tool_choice.get("name"),
-#                         }
-#                 if hasattr(generation_config, "disable_parallel_tool_use"):
-#                     args["tool_choice"] = args.get("tool_choice", {})
-#                     args["tool_choice"][
-#                         "disable_parallel_tool_use"
-#                     ] = generation_config.disable_parallel_tool_use
-
-#         # --- Extended Thinking Support ---
-#         if getattr(generation_config, "extended_thinking", False):
-#             if (
-#                 not hasattr(generation_config, "thinking_budget")
-#                 or generation_config.thinking_budget is None
-#             ):
-#                 raise ValueError(
-#                     "Extended thinking is enabled but no thinking_budget is provided."
-#                 )
-#             if (
-#                 generation_config.thinking_budget
-#                 >= generation_config.max_tokens_to_sample
-#             ):
-#                 raise ValueError(
-#                     "thinking_budget must be less than max_tokens_to_sample."
-#                 )
-#             args["thinking"] = {
-#                 "type": "enabled",
-#                 "budget_tokens": generation_config.thinking_budget,
-#             }
-#         # elif generation_config.model == "anthropic/claude-3-7-sonnet-20250219":
-#         #     logger.warning("Claude 3.7 selected without extended thinking enabled. Enabling extended thinking with default budget of 2048 tokens.")
-#         #     generation_config.extended_thinking = True
-#         #     args["thinking"] = {
-#         #         "type": "enabled",
-#         #         "budget_tokens": 2048,
-#         #     }
-#         # -----------------------------------
-#         return args
-
-#     def _create_openai_style_message(self, content_blocks, tool_calls=None):
-#         """
-#         Create an OpenAI-style message from Anthropic content blocks
-#         while preserving the original structure.
-#         """
-#         display_content = ""
-#         structured_content = []
-
-#         for block in content_blocks:
-#             if block.type == "text":
-#                 display_content += block.text
-#             elif block.type == "thinking" and hasattr(block, "thinking"):
-#                 # Store the complete thinking block
-#                 structured_content.append(
-#                     {
-#                         "type": "thinking",
-#                         "thinking": block.thinking,
-#                         "signature": block.signature,
-#                     }
-#                 )
-#                 # For display/logging
-#                 # display_content += f"<think>{block.thinking}</think>"
-#             elif block.type == "redacted_thinking" and hasattr(block, "data"):
-#                 # Store the complete redacted thinking block
-#                 structured_content.append(
-#                     {"type": "redacted_thinking", "data": block.data}
-#                 )
-#                 # Add a placeholder for display/logging
-#                 display_content += "<redacted thinking block>"
-#             elif block.type == "tool_use":
-#                 # Tool use blocks are handled separately via tool_calls
-#                 pass
-
-#         # If we have structured content (thinking blocks), use that
-#         if structured_content:
-#             # Add any text block at the end if needed
-#             for block in content_blocks:
-#                 if block.type == "text":
-#                     structured_content.append(
-#                         {"type": "text", "text": block.text}
-#                     )
-
-#             return {
-#                 "content": display_content or None,
-#                 "structured_content": structured_content,
-#             }
-#         else:
-#             # If no structured content, just return the display content
-#             return {"content": display_content or None}
-
-#     def _convert_to_chat_completion(self, anthropic_msg: Message) -> dict:
-#         """
-#         Convert a non-streaming Anthropic Message into an OpenAI-style dict.
-#         Preserves thinking blocks for proper handling.
-#         """
-#         tool_calls = []
-#         message_data = {"role": anthropic_msg.role}
-
-#         if anthropic_msg.content:
-#             # First, extract any tool use blocks
-#             for block in anthropic_msg.content:
-#                 if hasattr(block, "type") and block.type == "tool_use":
-#                     tool_calls.append(
-#                         {
-#                             "index": len(tool_calls),
-#                             "id": block.id,
-#                             "type": "function",
-#                             "function": {
-#                                 "name": block.name,
-#                                 "arguments": json.dumps(block.input),
-#                             },
-#                         }
-#                     )
-
-#             # Then create the message with appropriate content
-#             message_data.update(
-#                 self._create_openai_style_message(
-#                     anthropic_msg.content, tool_calls
-#                 )
-#             )
-
-#             # If we have tool calls, add them
-#             if tool_calls:
-#                 message_data["tool_calls"] = tool_calls
-
-#         finish_reason = (
-#             "stop"
-#             if anthropic_msg.stop_reason == "end_turn"
-#             else anthropic_msg.stop_reason
-#         )
-#         finish_reason = (
-#             "tool_calls"
-#             if anthropic_msg.stop_reason == "tool_use"
-#             else finish_reason
-#         )
-
-#         return {
-#             "id": anthropic_msg.id,
-#             "object": "chat.completion",
-#             "created": int(time.time()),
-#             "model": anthropic_msg.model.split("anthropic/")[-1],
-#             "usage": {
-#                 "prompt_tokens": (
-#                     anthropic_msg.usage.input_tokens
-#                     if anthropic_msg.usage
-#                     else 0
-#                 ),
-#                 "completion_tokens": (
-#                     anthropic_msg.usage.output_tokens
-#                     if anthropic_msg.usage
-#                     else 0
-#                 ),
-#                 "total_tokens": (
-#                     (
-#                         anthropic_msg.usage.input_tokens
-#                         if anthropic_msg.usage
-#                         else 0
-#                     )
-#                     + (
-#                         anthropic_msg.usage.output_tokens
-#                         if anthropic_msg.usage
-#                         else 0
-#                     )
-#                 ),
-#             },
-#             "choices": [
-#                 {
-#                     "index": 0,
-#                     "message": message_data,
-#                     "finish_reason": finish_reason,
-#                 }
-#             ],
-#         }
-
-#     def _split_system_messages(
-#         self, messages: list[dict]
-#     ) -> (list[dict], Optional[str]):
-#         """
-#         Process messages for Anthropic API, ensuring proper format for tool use and thinking blocks.
-#         """
-#         system_msg = None
-#         filtered = []
-
-#         # Look for pairs of tool_use and tool_result
-#         i = 0
-#         while i < len(messages):
-#             m = copy.deepcopy(messages[i])
-
-#             # Handle system message
-#             if m["role"] == "system" and system_msg is None:
-#                 system_msg = m["content"]
-#                 i += 1
-#                 continue
-
-#             # Case 1: Message with list format content (thinking blocks or tool blocks)
-#             if (
-#                 isinstance(m.get("content"), list)
-#                 and len(m["content"]) > 0
-#                 and isinstance(m["content"][0], dict)
-#             ):
-#                 filtered.append({"role": m["role"], "content": m["content"]})
-#                 i += 1
-#                 continue
-
-#             # Case 2: Message with structured_content field
-#             elif m.get("structured_content") and m["role"] == "assistant":
-#                 filtered.append(
-#                     {"role": "assistant", "content": m["structured_content"]}
-#                 )
-#                 i += 1
-#                 continue
-
-#             # Case 3: Tool calls in an assistant message
-#             elif m.get("tool_calls") and m["role"] == "assistant":
-#                 # Add content if it exists
-#                 if m.get("content") and not isinstance(m["content"], list):
-#                     content_to_add = m["content"]
-#                     # Handle content with thinking tags
-#                     if "<think>" in content_to_add:
-#                         thinking_start = content_to_add.find("<think>")
-#                         thinking_end = content_to_add.find("</think>")
-#                         if (
-#                             thinking_start >= 0
-#                             and thinking_end > thinking_start
-#                         ):
-#                             thinking_content = content_to_add[
-#                                 thinking_start + 7 : thinking_end
-#                             ]
-#                             text_content = content_to_add[
-#                                 thinking_end + 8 :
-#                             ].strip()
-#                             filtered.append(
-#                                 {
-#                                     "role": "assistant",
-#                                     "content": [
-#                                         {
-#                                             "type": "thinking",
-#                                             "thinking": thinking_content,
-#                                             "signature": "placeholder_signature",  # This is a placeholder
-#                                         },
-#                                         {"type": "text", "text": text_content},
-#                                     ],
-#                                 }
-#                             )
-#                         else:
-#                             filtered.append(
-#                                 {
-#                                     "role": "assistant",
-#                                     "content": content_to_add,
-#                                 }
-#                             )
-#                     else:
-#                         filtered.append(
-#                             {"role": "assistant", "content": content_to_add}
-#                         )
-
-#                 # Add tool use blocks
-#                 tool_uses = []
-#                 for call in m["tool_calls"]:
-#                     tool_uses.append(
-#                         {
-#                             "type": "tool_use",
-#                             "id": call["id"],
-#                             "name": call["function"]["name"],
-#                             "input": json.loads(call["function"]["arguments"]),
-#                         }
-#                     )
-
-#                 filtered.append({"role": "assistant", "content": tool_uses})
-
-#                 # Check if next message is a tool result for this tool call
-#                 if i + 1 < len(messages) and messages[i + 1]["role"] in [
-#                     "function",
-#                     "tool",
-#                 ]:
-#                     next_m = copy.deepcopy(messages[i + 1])
-
-#                     # Make sure this is a tool result for the current tool use
-#                     if next_m.get("tool_call_id") in [
-#                         call["id"] for call in m["tool_calls"]
-#                     ]:
-#                         # Add tool result as a user message
-#                         filtered.append(
-#                             {
-#                                 "role": "user",
-#                                 "content": [
-#                                     {
-#                                         "type": "tool_result",
-#                                         "tool_use_id": next_m["tool_call_id"],
-#                                         "content": next_m["content"],
-#                                     }
-#                                 ],
-#                             }
-#                         )
-#                         i += 2  # Skip both the tool call and result
-#                         continue
-
-#                 i += 1
-#                 continue
-
-#             # Case 4: Direct tool result (might be missing its paired tool call)
-#             elif m["role"] in ["function", "tool"] and m.get("tool_call_id"):
-#                 # Add a user message with the tool result
-#                 filtered.append(
-#                     {
-#                         "role": "user",
-#                         "content": [
-#                             {
-#                                 "type": "tool_result",
-#                                 "tool_use_id": m["tool_call_id"],
-#                                 "content": m["content"],
-#                             }
-#                         ],
-#                     }
-#                 )
-#                 i += 1
-#                 continue
-
-#             # Default case: normal message
-#             else:
-#                 filtered.append(openai_message_to_anthropic_block(m))
-#                 i += 1
-
-#         # Final validation: ensure no tool_use is at the end without a tool_result
-#         if filtered and len(filtered) > 1:
-#             last_msg = filtered[-1]
-#             if (
-#                 last_msg["role"] == "assistant"
-#                 and isinstance(last_msg.get("content"), list)
-#                 and any(
-#                     block.get("type") == "tool_use"
-#                     for block in last_msg["content"]
-#                 )
-#             ):
-#                 logger.warning(
-#                     "Found tool_use at end of conversation without tool_result - removing it"
-#                 )
-#                 filtered.pop()  # Remove problematic message
-
-#         return filtered, system_msg
-
-#     async def _execute_task(self, task: dict[str, Any]):
-#         api_key = os.getenv("ANTHROPIC_API_KEY")
-#         if not api_key:
-#             logger.error("Missing ANTHROPIC_API_KEY in environment.")
-#             raise ValueError(
-#                 "Anthropic API key not found. Set ANTHROPIC_API_KEY env var."
-#             )
-
-#         messages = task["messages"]
-#         generation_config = task["generation_config"]
-#         extra_kwargs = task["kwargs"]
-#         base_args = self._get_base_args(generation_config)
-#         filtered_messages, system_msg = self._split_system_messages(messages)
-#         base_args["messages"] = filtered_messages
-#         if system_msg:
-#             base_args["system"] = system_msg
-
-#         args = {**base_args, **extra_kwargs}
-#         logger.debug(f"Anthropic async call with args={args}")
-
-#         if generation_config.stream:
-#             return self._execute_task_async_streaming(args)
-#         else:
-#             return await self._execute_task_async_nonstreaming(args)
-
-#     async def _execute_task_async_nonstreaming(
-#         self, args: dict
-#     ) -> LLMChatCompletion:
-#         api_key = os.getenv("ANTHROPIC_API_KEY")
-#         if not api_key:
-#             logger.error("Missing ANTHROPIC_API_KEY in environment.")
-#             raise ValueError(
-#                 "Anthropic API key not found. Set ANTHROPIC_API_KEY env var."
-#             )
-
-
-#         try:
-#             logger.debug(f"Anthropic API request: {args}")
-#             response = await self.async_client.messages.create(**args)
-#             logger.debug(f"Anthropic API response: {response}")
-
-#             return LLMChatCompletion(
-#                 **self._convert_to_chat_completion(response)
-#             )
-#         except Exception as e:
-#             logger.error(f"Anthropic async non-stream call failed: {e}")
-#             logger.error('message payload = ', args)
-#             raise
-
-#     async def _execute_task_async_streaming(
-#         self, args: dict
-#     ) -> AsyncGenerator[dict, None]:
-#         args.pop("stream", None)
-#         try:
-#             async with self.async_client.messages.stream(**args) as stream:
-#                 buffer_data = {
-#                     "tool_json_buffer": "",
-#                     "tool_name": None,
-#                     "tool_id": None,
-#                     "is_collecting_tool": False,
-#                     "thinking_buffer": "",
-#                     "is_collecting_thinking": False,
-#                     "thinking_signature": None,
-#                     "message_id": f"chatcmpl-{int(time.time())}",
-#                 }
-#                 model_name = args.get("model", "anthropic/claude-2")
-#                 async for event in stream:
-#                     chunks = self._process_stream_event(
-#                         event=event,
-#                         buffer_data=buffer_data,
-#                         model_name=model_name.split("anthropic/")[-1],
-#                     )
-#                     for chunk in chunks:
-#                         yield chunk
-#         except Exception as e:
-#             logger.error(f"Failed to execute streaming Anthropic task: {e}")
-#             logger.error('message payload = ', args)
-
-#             raise
-
-#     def _execute_task_sync(self, task: dict[str, Any]):
-#         messages = task["messages"]
-#         generation_config = task["generation_config"]
-#         extra_kwargs = task["kwargs"]
-
-#         base_args = self._get_base_args(generation_config)
-#         filtered_messages, system_msg = self._split_system_messages(messages)
-#         base_args["messages"] = filtered_messages
-#         if system_msg:
-#             base_args["system"] = system_msg
-
-#         args = {**base_args, **extra_kwargs}
-#         logger.debug(f"Anthropic sync call with args={args}")
-
-#         if generation_config.stream:
-#             return self._execute_task_sync_streaming(args)
-#         else:
-#             return self._execute_task_sync_nonstreaming(args)
-
-#     def _execute_task_sync_nonstreaming(self, args: dict) -> LLMChatCompletion:
-#         try:
-#             response = self.client.messages.create(**args)
-#             logger.debug("Anthropic sync non-stream call succeeded.")
-#             return LLMChatCompletion(
-#                 **self._convert_to_chat_completion(response)
-#             )
-#         except Exception as e:
-#             logger.error(f"Anthropic sync call failed: {e}")
-#             raise
-
-#     def _execute_task_sync_streaming(
-#         self, args: dict
-#     ) -> Generator[dict, None, None]:
-#         args.pop("stream", None)
-#         try:
-#             with self.client.messages.stream(**args) as stream:
-#                 buffer_data = {
-#                     "tool_json_buffer": "",
-#                     "tool_name": None,
-#                     "tool_id": None,
-#                     "is_collecting_tool": False,
-#                     "thinking_buffer": "",
-#                     "is_collecting_thinking": False,
-#                     "thinking_signature": None,
-#                     "message_id": f"chatcmpl-{int(time.time())}",
-#                 }
-#                 model_name = args.get("model", "anthropic/claude-2")
-#                 for event in stream:
-#                     chunks = self._process_stream_event(
-#                         event=event,
-#                         buffer_data=buffer_data,
-#                         model_name=model_name.split("anthropic/")[-1],
-#                     )
-#                     for chunk in chunks:
-#                         yield chunk
-#         except Exception as e:
-#             logger.error(f"Anthropic sync streaming call failed: {e}")
-#             raise
-
-#     def _process_stream_event(
-#         self, event: Any, buffer_data: dict, model_name: str
-#     ) -> list[dict]:
-#         chunks: list[dict] = []
-
-#         def make_base_chunk() -> dict:
-#             return {
-#                 "id": buffer_data["message_id"],
-#                 "object": "chat.completion.chunk",
-#                 "created": int(time.time()),
-#                 "model": model_name,
-#                 "choices": [{"index": 0, "delta": {}, "finish_reason": None}],
-#             }
-
-#         if isinstance(event, RawMessageStartEvent):
-#             buffer_data["message_id"] = event.message.id
-#             chunk = make_base_chunk()
-#             input_tokens = (
-#                 event.message.usage.input_tokens if event.message.usage else 0
-#             )
-#             chunk["usage"] = {
-#                 "prompt_tokens": input_tokens,
-#                 "completion_tokens": 0,
-#                 "total_tokens": input_tokens,
-#             }
-#             chunks.append(chunk)
-
-#         elif isinstance(event, RawContentBlockStartEvent):
-#             if hasattr(event.content_block, "type"):
-#                 block_type = event.content_block.type
-#                 if block_type == "thinking":
-#                     buffer_data["is_collecting_thinking"] = True
-#                     buffer_data["thinking_buffer"] = ""
-#                     # Don't emit anything yet
-#                 elif block_type == "tool_use" or isinstance(
-#                     event.content_block, ToolUseBlock
-#                 ):
-#                     buffer_data["tool_name"] = event.content_block.name
-#                     buffer_data["tool_id"] = event.content_block.id
-#                     buffer_data["tool_json_buffer"] = ""
-#                     buffer_data["is_collecting_tool"] = True
-
-#         elif isinstance(event, RawContentBlockDeltaEvent):
-#             delta_obj = getattr(event, "delta", None)
-#             delta_type = getattr(delta_obj, "type", None)
-
-#             # Handle thinking deltas
-#             if delta_type == "thinking_delta" and hasattr(
-#                 delta_obj, "thinking"
-#             ):
-#                 thinking_chunk = delta_obj.thinking
-#                 if buffer_data["is_collecting_thinking"]:
-#                     buffer_data["thinking_buffer"] += thinking_chunk
-#                     # Stream thinking chunks as they come in
-#                     chunk = make_base_chunk()
-#                     chunk["choices"][0]["delta"] = {"thinking": thinking_chunk}
-#                     chunks.append(chunk)
-
-#             # Handle signature deltas for thinking blocks
-#             elif delta_type == "signature_delta" and hasattr(
-#                 delta_obj, "signature"
-#             ):
-#                 if buffer_data["is_collecting_thinking"]:
-#                     buffer_data["thinking_signature"] = delta_obj.signature
-#                     # No need to emit anything for the signature
-#                     chunk = make_base_chunk()
-#                     chunk["choices"][0]["delta"] = {
-#                         "thinking_signature": delta_obj.signature
-#                     }
-#                     chunks.append(chunk)
-
-#             # Handle text deltas
-#             elif delta_type == "text_delta" and hasattr(delta_obj, "text"):
-#                 text_chunk = delta_obj.text
-#                 if not buffer_data["is_collecting_tool"]:
-#                     if text_chunk:
-#                         chunk = make_base_chunk()
-#                         chunk["choices"][0]["delta"] = {"content": text_chunk}
-#                         chunks.append(chunk)
-
-#             # Handle partial JSON for tools
-#             elif hasattr(delta_obj, "partial_json"):
-#                 if buffer_data["is_collecting_tool"]:
-#                     buffer_data["tool_json_buffer"] += delta_obj.partial_json
-
-#         elif isinstance(event, ContentBlockStopEvent):
-#             # Handle the end of a thinking block
-#             if buffer_data.get("is_collecting_thinking"):
-#                 # Emit a special "structured_content_delta" with the complete thinking block
-#                 if (
-#                     buffer_data["thinking_buffer"]
-#                     and buffer_data["thinking_signature"]
-#                 ):
-#                     chunk = make_base_chunk()
-#                     chunk["choices"][0]["delta"] = {
-#                         "structured_content": [
-#                             {
-#                                 "type": "thinking",
-#                                 "thinking": buffer_data["thinking_buffer"],
-#                                 "signature": buffer_data["thinking_signature"],
-#                             }
-#                         ]
-#                     }
-#                     chunks.append(chunk)
-
-#                 # Reset thinking collection
-#                 buffer_data["is_collecting_thinking"] = False
-#                 buffer_data["thinking_buffer"] = ""
-#                 buffer_data["thinking_signature"] = None
-
-#             # Handle the end of a tool use block
-#             elif buffer_data.get("is_collecting_tool"):
-#                 try:
-#                     json.loads(buffer_data["tool_json_buffer"])
-#                     chunk = make_base_chunk()
-#                     chunk["choices"][0]["delta"] = {
-#                         "tool_calls": [
-#                             {
-#                                 "index": 0,
-#                                 "type": "function",
-#                                 "id": buffer_data["tool_id"]
-#                                 or f"call_{generate_tool_id()}",
-#                                 "function": {
-#                                     "name": buffer_data["tool_name"],
-#                                     "arguments": buffer_data[
-#                                         "tool_json_buffer"
-#                                     ],
-#                                 },
-#                             }
-#                         ]
-#                     }
-#                     chunks.append(chunk)
-#                     buffer_data["is_collecting_tool"] = False
-#                     buffer_data["tool_json_buffer"] = ""
-#                     buffer_data["tool_name"] = None
-#                     buffer_data["tool_id"] = None
-#                 except json.JSONDecodeError:
-#                     logger.warning(
-#                         "Incomplete JSON in tool call, skipping chunk"
-#                     )
-
-#         elif isinstance(event, MessageStopEvent):
-#             stop_reason = event.message.stop_reason
-#             chunk = make_base_chunk()
-#             if stop_reason == "tool_use":
-#                 chunk["choices"][0]["delta"] = {}
-#                 chunk["choices"][0]["finish_reason"] = "tool_calls"
-#             else:
-#                 chunk["choices"][0]["delta"] = {}
-#                 chunk["choices"][0]["finish_reason"] = "stop"
-#             chunks.append(chunk)
-
-#         return chunks+        return chunks