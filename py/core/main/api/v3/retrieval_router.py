--- conflicted
+++ resolved
@@ -1,5 +1,4 @@
 import logging
-import textwrap
 from typing import Any, Literal, Optional
 from uuid import UUID
 
@@ -89,86 +88,7 @@
             "/retrieval/search",
             dependencies=[Depends(self.rate_limit_dependency)],
             summary="Search R2R",
-<<<<<<< HEAD
             openapi_extra=EXAMPLES["search"],
-=======
-            openapi_extra={
-                "x-codeSamples": [
-                    {
-                        "lang": "Python",
-                        "source": textwrap.dedent("""
-                            from r2r import R2RClient
-
-                            client = R2RClient()
-                            # if using auth, do client.login(...)
-
-                            # Basic mode, no overrides
-                            response = client.retrieval.search(
-                                query="Who is Aristotle?",
-                                search_mode="basic"
-                            )
-
-                            # Advanced mode with overrides
-                            response = client.retrieval.search(
-                                query="Who is Aristotle?",
-                                search_mode="advanced",
-                                search_settings={
-                                    "filters": {"document_id": {"$eq": "3e157b3a-..."}},
-                                    "limit": 5
-                                }
-                            )
-
-                            # Custom mode with full control
-                            response = client.retrieval.search(
-                                query="Who is Aristotle?",
-                                search_mode="custom",
-                                search_settings={
-                                    "use_semantic_search": True,
-                                    "filters": {"category": {"$like": "%philosophy%"}},
-                                    "limit": 20,
-                                    "chunk_settings": {"index_measure": "l2_distance"}
-                                }
-                            )
-                            """),
-                    },
-                    {
-                        "lang": "JavaScript",
-                        "source": textwrap.dedent("""
-                            const { r2rClient } = require("r2r-js");
-
-                            const client = new r2rClient();
-
-                            function main() {
-                                const response = await client.search({
-                                    query: "Who is Aristotle?",
-                                    search_settings: {
-                                        filters: {"document_id": {"$eq": "3e157b3a-8469-51db-90d9-52e7d896b49b"}},
-                                        useSemanticSearch: true
-                                    }
-                                });
-                            }
-
-                            main();
-                            """),
-                    },
-                    {
-                        "lang": "Shell",
-                        "source": textwrap.dedent("""
-                            curl -X POST "https://api.example.com/retrieval/search" \\
-                                -H "Content-Type: application/json" \\
-                                -H "Authorization: Bearer YOUR_API_KEY" \\
-                                -d '{
-                                "query": "Who is Aristotle?",
-                                "search_settings": {
-                                    filters: {"document_id": {"$eq": "3e157b3a-8469-51db-90d9-52e7d896b49b"}},
-                                    use_semantic_search: true
-                                }
-                            }'
-                            """),
-                    },
-                ]
-            },
->>>>>>> 2e57a515
         )
         @self.base_endpoint
         async def search_app(
@@ -210,11 +130,7 @@
             Apply filters directly inside `search_settings.filters`. For example:
             ```json
             {
-<<<<<<< HEAD
             "filters": {"document_id": {"$eq": "e43864f5-a36f-548e-aacd-6f8d48b30c7f"}}
-=======
-              "filters": {"document_id": {"$eq": "3e157b3a-..."}}
->>>>>>> 2e57a515
             }
             ```
             Supported operators: `$eq`, `$neq`, `$gt`, `$gte`, `$lt`, `$lte`, `$like`, `$ilike`, `$in`, `$nin`.
@@ -238,14 +154,10 @@
             Knowledge graph integration is enabled by default. Control with `graph_search_settings`:
             ```json
             {
-<<<<<<< HEAD
             "graph_search_settings": {
                 "use_graph_search": true,
                 "kg_search_type": "local"
             }
-=======
-              "limit": 20
->>>>>>> 2e57a515
             }
             ```
 
@@ -282,93 +194,8 @@
             "/retrieval/rag",
             dependencies=[Depends(self.rate_limit_dependency)],
             summary="RAG Query",
-<<<<<<< HEAD
             response_model=None,
             openapi_extra=EXAMPLES["rag"],
-=======
-            openapi_extra={
-                "x-codeSamples": [
-                    {
-                        "lang": "Python",
-                        "source": textwrap.dedent("""
-                            from r2r import R2RClient
-
-                            client = R2RClient()
-                            # when using auth, do client.login(...)
-
-                            response = client.retrieval.rag(
-                                query="Who is Aristotle?",
-                                search_settings={
-                                    "use_semantic_search": True,
-                                    "filters": {"document_id": {"$eq": "3e157b3a-8469-51db-90d9-52e7d896b49b"}},
-                                    "limit": 10,
-                                    "chunk_settings": {
-                                        "limit": 20, # separate limit for chunk vs. graph
-                                    },
-                                },
-                                rag_generation_config={
-                                    "stream": false,
-                                    "temperature": 0.7,
-                                    "max_tokens": 150
-                                }
-                            )
-                            """),
-                    },
-                    {
-                        "lang": "JavaScript",
-                        "source": textwrap.dedent("""
-                            const { r2rClient } = require("r2r-js");
-
-                            const client = new r2rClient();
-
-                            function main() {
-                                const response = await client.retrieval.rag({
-                                    query: "Who is Aristotle?",
-                                    search_settings: {
-                                        filters: {"document_id": {"$eq": "3e157b3a-8469-51db-90d9-52e7d896b49b"}},
-                                        useSemanticSearch: true,
-                                        chunkSettings: {
-                                            limit: 20, # separate limit for chunk vs. graph
-                                        },
-                                    },
-                                    ragGenerationConfig: {
-                                        stream: false,
-                                        temperature: 0.7,
-                                        maxTokens: 150
-                                    }
-                                });
-                            }
-
-                            main();
-                            """),
-                    },
-                    {
-                        "lang": "Shell",
-                        "source": textwrap.dedent("""
-                            curl -X POST "https://api.example.com/retrieval/rag" \\
-                                -H "Content-Type: application/json" \\
-                                -H "Authorization: Bearer YOUR_API_KEY" \\
-                                -d '{
-                                "query": "Who is Aristotle?",
-                                "search_settings": {
-                                    "use_semantic_search": True,
-                                    "filters": {"document_id": {"$eq": "3e157b3a-8469-51db-90d9-52e7d896b49b"}},
-                                    "limit": 10,
-                                    chunk_settings={
-                                        "limit": 20, # separate limit for chunk vs. graph
-                                    },
-                                },
-                                "rag_generation_config": {
-                                    stream: false,
-                                    temperature: 0.7,
-                                    max_tokens: 150
-                                }
-                            }'
-                            """),
-                    },
-                ]
-            },
->>>>>>> 2e57a515
         )
         @self.base_endpoint
         async def rag_app(
@@ -508,114 +335,8 @@
         @self.router.post(
             "/retrieval/agent",
             dependencies=[Depends(self.rate_limit_dependency)],
-<<<<<<< HEAD
             summary="RAG-powered Conversational Agent with Research Capabilities",
             openapi_extra=EXAMPLES["agent"],
-=======
-            summary="RAG-powered Conversational Agent",
-            openapi_extra={
-                "x-codeSamples": [
-                    {
-                        "lang": "Python",
-                        "source": textwrap.dedent("""
-                        from r2r import R2RClient
-
-                        client = R2RClient()
-                        # when using auth, do client.login(...)
-
-                        response = client.retrieval.agent(
-                            message={
-                                "role": "user",
-                                "content": "What were the key contributions of Aristotle to logic and how did they influence later philosophers?"
-                            },
-                            search_settings={
-                                "use_semantic_search": True,
-                                "filters": {"document_id": {"$eq": "3e157b3a-8469-51db-90d9-52e7d896b49b"}},
-                                "limit": 10,
-                                chunk_settings={
-                                    "limit": 20, # separate limit for chunk vs. graph
-                                },
-                                graph_settings={
-                                    "enabled": True,
-                                },
-                            },
-                            rag_generation_config: {
-                                stream: false,
-                                temperature: 0.7,
-                                max_tokens: 150
-                            }
-                            include_title_if_available=True,
-                            conversation_id="550e8400-e29b-41d4-a716-446655440000"  # Optional for conversation continuity
-                        )
-                        """),
-                    },
-                    {
-                        "lang": "JavaScript",
-                        "source": textwrap.dedent("""
-                            const { r2rClient } = require("r2r-js");
-
-                            const client = new r2rClient();
-
-                            function main() {
-                                const response = await client.retrieval.agent({
-                                    message: {
-                                        role: "user",
-                                        content: "What were the key contributions of Aristotle to logic and how did they influence later philosophers?"
-                                    },
-                                    searchSettings: {
-                                        filters: {"document_id": {"$eq": "3e157b3a-8469-51db-90d9-52e7d896b49b"}},
-                                        useSemanticSearch: true,
-                                        chunkSettings: {
-                                            limit: 20, # separate limit for chunk vs. graph
-                                            enabled: true
-                                        },
-                                        graphSettings: {
-                                            enabled: true,
-                                        },
-                                    },
-                                    ragGenerationConfig: {
-                                        stream: false,
-                                        temperature: 0.7,
-                                        maxTokens: 150
-                                    },
-                                    includeTitleIfAvailable: true,
-                                    conversationId: "550e8400-e29b-41d4-a716-446655440000"
-                                });
-                            }
-
-                            main();
-                            """),
-                    },
-                    {
-                        "lang": "Shell",
-                        "source": textwrap.dedent("""
-                            curl -X POST "https://api.example.com/retrieval/agent" \\
-                                -H "Content-Type: application/json" \\
-                                -H "Authorization: Bearer YOUR_API_KEY" \\
-                                -d '{
-                                "message": {
-                                    "role": "user",
-                                    "content": "What were the key contributions of Aristotle to logic and how did they influence later philosophers?"
-                                },
-                                "search_settings": {
-                                    "use_semantic_search": True,
-                                    "filters": {"document_id": {"$eq": "3e157b3a-8469-51db-90d9-52e7d896b49b"}},
-                                    "limit": 10,
-                                    chunk_settings={
-                                        "limit": 20, # separate limit for chunk vs. graph
-                                    },
-                                    graph_settings={
-                                        "enabled": True,
-                                    },
-                                },
-                                "include_title_if_available": true,
-                                "conversation_id": "550e8400-e29b-41d4-a716-446655440000"
-                                }'
-                            """),
-                    },
-                ]
-            },
->>>>>>> 2e57a515
         )
         @self.base_endpoint
         async def agent_app(
@@ -707,13 +428,8 @@
             ),
             auth_user=Depends(self.providers.auth.auth_wrapper()),
         ) -> WrappedAgentResponse:
-<<<<<<< HEAD
             """
             Engage with an intelligent agent for information retrieval, analysis, and research.
-=======
-            """Engage with an intelligent RAG-powered conversational agent for
-            complex information retrieval and analysis.
->>>>>>> 2e57a515
 
             This endpoint offers two operating modes:
             - **RAG mode**: Standard retrieval-augmented generation for answering questions based on knowledge base
@@ -729,47 +445,20 @@
 
             ### Research Mode
 
-<<<<<<< HEAD
             The Research mode builds on RAG capabilities and adds:
             - A dedicated reasoning system for complex problem-solving
             - Critique capabilities to identify potential biases or logical fallacies
             - Python execution for computational analysis
             - Multi-step reasoning for deeper exploration of topics
-=======
-            The agent uses both vector search and knowledge graph capabilities to find and synthesize
-            information, providing detailed, factual responses with proper attribution to source documents.
-            """
-            if "model" not in rag_generation_config.__fields_set__:
-                rag_generation_config.model = self.config.app.quality_llm
->>>>>>> 2e57a515
 
             ### Available Tools
 
-<<<<<<< HEAD
             **RAG Tools:**
             - `search_file_knowledge`: Semantic/hybrid search on your ingested documents
             - `search_file_descriptions`: Search over file-level metadata
             - `content`: Fetch entire documents or chunk structures
             - `web_search`: Query external search APIs for up-to-date information
             - `web_scrape`: Scrape and extract content from specific web pages
-=======
-            try:
-                response = await self.services.retrieval.agent(
-                    message=message,
-                    messages=messages,
-                    search_settings=effective_settings,
-                    rag_generation_config=rag_generation_config,
-                    task_prompt_override=task_prompt_override,
-                    include_title_if_available=include_title_if_available,
-                    max_tool_context_length=max_tool_context_length,
-                    conversation_id=(
-                        str(conversation_id) if conversation_id else None
-                    ),
-                    use_system_context=use_system_context,
-                    override_tools=tools,
-                    auth_user=auth_user,
-                )
->>>>>>> 2e57a515
 
             **Research Tools:**
             - `rag`: Leverage the underlying RAG agent for information retrieval
@@ -779,7 +468,6 @@
 
             ### Streaming Output
 
-<<<<<<< HEAD
             When streaming is enabled, the agent produces different event types:
             - `thinking`: Shows the model's step-by-step reasoning (when extended_thinking=true)
             - `tool_call`: Shows when the agent invokes a tool
@@ -789,144 +477,13 @@
             - `final_answer`: Contains the complete generated answer and structured citations
 
             ### Conversations
-=======
-                    return StreamingResponse(
-                        stream_generator(), media_type="text/event-stream"
-                    )  # type: ignore
-                else:
-                    return response
-            except Exception as e:
-                raise R2RException(str(e), 500) from e
-
-        @self.router.post(
-            "/retrieval/reasoning_agent",
-            dependencies=[Depends(self.rate_limit_dependency)],
-            summary="Reasoning Agent with RAG(Thoughts + Tools)",
-            openapi_extra={
-                "x-codeSamples": [
-                    {
-                        "lang": "Python",
-                        "source": textwrap.dedent("""
-                        from r2r import R2RClient
->>>>>>> 2e57a515
 
             Maintain context across multiple turns by including `conversation_id` in each request.
             After your first call, store the returned `conversation_id` and include it in subsequent calls.
 
-<<<<<<< HEAD
             """
             # Handle backward compatibility for task_prompt
             task_prompt = task_prompt or task_prompt_override
-=======
-                        response = client.retrieval.reasoning_agent(
-                            message={
-                                "role": "user",
-                                "content": "What were the key contributions of Aristotle to logic and how did they influence later philosophers?"
-                            },
-                            rag_generation_config: {
-                                stream: false,
-                                temperature: 0.7,
-                                max_tokens: 150
-                            }
-                            conversation_id="550e8400-e29b-41d4-a716-446655440000"  # Optional for conversation continuity
-                        )
-                        """),
-                    },
-                    {
-                        "lang": "JavaScript",
-                        "source": textwrap.dedent("""
-                            const { r2rClient } = require("r2r-js");
-
-                            const client = new r2rClient();
-
-                            function main() {
-                                const response = await client.retrieval.agent({
-                                    message: {
-                                        role: "user",
-                                        content: "What were the key contributions of Aristotle to logic and how did they influence later philosophers?"
-                                    },
-                                    ragGenerationConfig: {
-                                        stream: false,
-                                        temperature: 0.7,
-                                        maxTokens: 150
-                                    },
-                                    conversationId: "550e8400-e29b-41d4-a716-446655440000"
-                                });
-                            }
-
-                            main();
-                            """),
-                    },
-                    {
-                        "lang": "Shell",
-                        "source": textwrap.dedent("""
-                            curl -X POST "https://api.example.com/retrieval/agent" \\
-                                -H "Content-Type: application/json" \\
-                                -H "Authorization: Bearer YOUR_API_KEY" \\
-                                -d '{
-                                "message": {
-                                    "role": "user",
-                                    "content": "What were the key contributions of Aristotle to logic and how did they influence later philosophers?"
-                                },
-                                "conversation_id": "550e8400-e29b-41d4-a716-446655440000"
-                                }'
-                            """),
-                    },
-                ]
-            },
-        )
-        @self.base_endpoint
-        async def reasoning_agent_app(
-            message: Optional[Message] = Body(
-                None,
-                description="Current message to process",
-            ),
-            rag_generation_config: GenerationConfig = Body(
-                default_factory=GenerationConfig,
-                description="Configuration for RAG generation",
-            ),
-            conversation_id: Optional[UUID] = Body(
-                default=None,
-                description="ID of the conversation",
-            ),
-            tools: Optional[list[str]] = Body(
-                None,
-                description="List of tools to execute",
-            ),
-            max_tool_context_length: Optional[int] = Body(
-                default=32_768,
-                description="Maximum length of returned tool context",
-            ),
-            auth_user=Depends(self.providers.auth.auth_wrapper()),
-        ) -> WrappedAgentResponse:
-            """Engage with an intelligent RAG-powered conversational agent for
-            complex information retrieval and analysis.
-
-            This advanced endpoint combines retrieval-augmented generation (RAG) with a conversational AI agent to provide
-            detailed, context-aware responses based on your document collection. The agent can:
-
-            - Maintain conversation context across multiple interactions
-            - Dynamically search and retrieve relevant information from both vector and knowledge graph sources
-            - Break down complex queries into sub-questions for comprehensive answers
-            - Cite sources and provide evidence-based responses
-            - Handle follow-up questions and clarifications
-            - Navigate complex topics with multi-step reasoning
-
-            Key Features:
-            - Hybrid search combining vector and knowledge graph approaches
-            - Contextual conversation management with conversation_id tracking
-            - Customizable generation parameters for response style and length
-            - Source document citation with optional title inclusion
-            - Streaming support for real-time responses
-            - Branch management for exploring different conversation paths
-
-            Common Use Cases:
-            - Research assistance and literature review
-            - Document analysis and summarization
-            - Technical support and troubleshooting
-            - Educational Q&A and tutoring
-            - Knowledge base exploration
->>>>>>> 2e57a515
 
             # Handle model selection based on mode
             if "model" not in rag_generation_config.__fields_set__:
@@ -939,11 +496,7 @@
 
             # Prepare search settings
             effective_settings = self._prepare_search_settings(
-<<<<<<< HEAD
                 auth_user, search_mode, search_settings
-=======
-                auth_user, SearchMode.basic, None
->>>>>>> 2e57a515
             )
 
             # Handle tool configuration and backward compatibility
@@ -998,98 +551,14 @@
                 else:
                     return response
             except Exception as e:
-<<<<<<< HEAD
                 logger.error(f"Error in agent_app: {e}")
-                raise R2RException(str(e), 500)
-=======
                 raise R2RException(str(e), 500) from e
->>>>>>> 2e57a515
 
         @self.router.post(
             "/retrieval/completion",
             dependencies=[Depends(self.rate_limit_dependency)],
             summary="Generate Message Completions",
-<<<<<<< HEAD
             openapi_extra=EXAMPLES["completion"],
-=======
-            openapi_extra={
-                "x-codeSamples": [
-                    {
-                        "lang": "Python",
-                        "source": textwrap.dedent("""
-                            from r2r import R2RClient
-
-                            client = R2RClient()
-                            # when using auth, do client.login(...)
-
-                            response = client.completion(
-                                messages=[
-                                    {"role": "system", "content": "You are a helpful assistant."},
-                                    {"role": "user", "content": "What is the capital of France?"},
-                                    {"role": "assistant", "content": "The capital of France is Paris."},
-                                    {"role": "user", "content": "What about Italy?"}
-                                ],
-                                generation_config={
-                                    "model": "gpt-4o-mini",
-                                    "temperature": 0.7,
-                                    "max_tokens": 150,
-                                    "stream": False
-                                }
-                            )
-                            """),
-                    },
-                    {
-                        "lang": "JavaScript",
-                        "source": textwrap.dedent("""
-                            const { r2rClient } = require("r2r-js");
-
-                            const client = new r2rClient();
-
-                            function main() {
-                                const response = await client.completion({
-                                    messages: [
-                                        { role: "system", content: "You are a helpful assistant." },
-                                        { role: "user", content: "What is the capital of France?" },
-                                        { role: "assistant", content: "The capital of France is Paris." },
-                                        { role: "user", content: "What about Italy?" }
-                                    ],
-                                    generationConfig: {
-                                        model: "gpt-4o-mini",
-                                        temperature: 0.7,
-                                        maxTokens: 150,
-                                        stream: false
-                                    }
-                                });
-                            }
-
-                            main();
-                            """),
-                    },
-                    {
-                        "lang": "Shell",
-                        "source": textwrap.dedent("""
-                            curl -X POST "https://api.example.com/retrieval/completion" \\
-                                -H "Content-Type: application/json" \\
-                                -H "Authorization: Bearer YOUR_API_KEY" \\
-                                -d '{
-                                "messages": [
-                                    {"role": "system", "content": "You are a helpful assistant."},
-                                    {"role": "user", "content": "What is the capital of France?"},
-                                    {"role": "assistant", "content": "The capital of France is Paris."},
-                                    {"role": "user", "content": "What about Italy?"}
-                                ],
-                                "generation_config": {
-                                    "model": "gpt-4o-mini",
-                                    "temperature": 0.7,
-                                    "max_tokens": 150,
-                                    "stream": false
-                                }
-                                }'
-                            """),
-                    },
-                ]
-            },
->>>>>>> 2e57a515
         )
         @self.base_endpoint
         async def completion(
@@ -1145,54 +614,7 @@
             "/retrieval/embedding",
             dependencies=[Depends(self.rate_limit_dependency)],
             summary="Generate Embeddings",
-<<<<<<< HEAD
             openapi_extra=EXAMPLES["embedding"],
-=======
-            openapi_extra={
-                "x-codeSamples": [
-                    {
-                        "lang": "Python",
-                        "source": textwrap.dedent("""
-                            from r2r import R2RClient
-
-                            client = R2RClient()
-                            # when using auth, do client.login(...)
-
-                            result = client.retrieval.embedding(
-                                text="Who is Aristotle?",
-                            )
-                            """),
-                    },
-                    {
-                        "lang": "JavaScript",
-                        "source": textwrap.dedent("""
-                            const { r2rClient } = require("r2r-js");
-
-                            const client = new r2rClient();
-
-                            function main() {
-                                const response = await client.retrieval.embedding({
-                                    text: "Who is Aristotle?",
-                                });
-                            }
-
-                            main();
-                            """),
-                    },
-                    {
-                        "lang": "Shell",
-                        "source": textwrap.dedent("""
-                            curl -X POST "https://api.example.com/retrieval/embedding" \\
-                                -H "Content-Type: application/json" \\
-                                -H "Authorization: Bearer YOUR_API_KEY" \\
-                                -d '{
-                                "text": "Who is Aristotle?",
-                                }'
-                            """),
-                    },
-                ]
-            },
->>>>>>> 2e57a515
         )
         @self.base_endpoint
         async def embedding(
