--- conflicted
+++ resolved
@@ -1746,81 +1746,4 @@
             limits_info = await self.services.management.get_all_user_limits(
                 id
             )
-<<<<<<< HEAD
-            return limits_info
-=======
-            return limits_info
-
-        @self.router.patch(
-            "/users/{id}/metadata",
-            summary="Partially update user metadata (Stripe-like)",
-            # dependencies=[Depends(self.rate_limit_dependency)],
-            response_model=WrappedUserResponse,
-            openapi_extra={
-                "x-codeSamples": [
-                    {
-                        "lang": "Python",
-                        "source": textwrap.dedent(
-                            """
-                            from r2r import R2RClient
-
-                            client = R2RClient()
-                            client.login(...)  # Or some other auth flow
-
-                            metadata_update = {
-                                "some_key": "some_value",
-                                "old_key": ""
-                            }
-                            updated_user = client.users.patch_metadata("550e8400-e29b-41d4-a716-446655440000", metadata_update)
-                            """,
-                        ),
-                    },
-                    {
-                        "lang": "cURL",
-                        "source": textwrap.dedent(
-                            """
-                            curl -X PATCH "https://api.example.com/v3/users/550e8400-e29b-41d4-a716-446655440000/metadata" \\
-                                -H "Authorization: Bearer YOUR_API_TOKEN" \\
-                                -H "Content-Type: application/json" \\
-                                -d '{"some_key":"some_value","old_key":""}'
-                            """,
-                        ),
-                    },
-                ]
-            },
-        )
-        @self.base_endpoint
-        async def patch_user_metadata(
-            id: UUID = Path(
-                ..., description="ID of the user to patch metadata"
-            ),
-            metadata: dict[str, Optional[str]] = Body(
-                ..., description="Partial metadata in Stripe-style format"
-            ),
-            auth_user=Depends(self.providers.auth.auth_wrapper()),
-        ) -> WrappedUserResponse:
-            """
-            Patch the user's metadata in a merge-style approach:
-
-            - If `metadata == {}`, remove all keys.
-            - If `metadata[key] == ""`, remove that key.
-            - Otherwise, set or update that key to the given value.
-
-            Only superusers or the user themself may modify metadata.
-            """
-            if not auth_user.is_superuser and auth_user.id != id:
-                raise R2RException(
-                    "Only the user themselves or a superuser can patch this user's metadata.",
-                    403,
-                )
-            updated_user = await self.services.auth.update_user(
-                user_id=id,
-                # # pass the other fields the same as the user already has, if needed
-                # # or the service can fetch them itself
-                # name=db_user.name,
-                # bio=db_user.bio,
-                # email=db_user.email,
-                new_metadata=metadata,  # This is the partial dict
-            )
-            return updated_user
->>>>>>> 1eee23c3
+            return limits_info