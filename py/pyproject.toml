[build-system]
requires = ["setuptools>=61.0.0", "wheel"]
build-backend = "setuptools.build_meta"

[project]
name = "r2r"
version = "3.4.6"
description = "SciPhi R2R"
readme = "README.md"
license = {text = "MIT"}
authors = [
    {name = "Owen Colegrove", email = "owen@sciphi.ai"},
]
requires-python = ">=3.10,<3.13"
dependencies = [
    "aiofiles >=24.1.0,<25.0.0",
    "alembic >=1.13.3,<2.0.0",
    "fastapi >=0.115.11,<0.116.0",
    "httpx >=0.27.0,<0.28.0",
    "openai >=1.11.1,<2.0.0",
    "posthog >=3.5.0,<4.0.0",
    "python-dotenv >=1.0.1,<2.0.0",
    "requests >=2.31.0,<3.0.0",
    "toml >=0.10.2,<0.11.0",
    "types-requests >=2.31.0,<3.0.0",
    "psycopg-binary >=3.2.3,<4.0.0",
    "types-aiofiles >=24.1.0.20240626,<25.0.0",
    "typing-extensions >=4.12.2,<5.0.0",
    "pydantic>=2.10.6",
    "python-json-logger>=3.2.1",
]

<<<<<<< HEAD
[tool.poetry.dependencies]
# Python Versions
python = ">=3.10,<3.14"

aiofiles = "^24.1.0"
alembic = "^1.13.3"
fastapi = "^0.114.0"
httpx = "^0.27.0"
openai =  "^1.11.1"
posthog = "^3.5.0"
python-dotenv = "^1.0.1"
requests = "^2.31.0"
toml = "^0.10.2"
types-requests = "^2.31.0"
psycopg-binary = "^3.2.3"
types-aiofiles = "^24.1.0.20240626"
typing-extensions = "^4.12.2"

# Shared dependencies (optional)
aiohttp = { version = "^3.10.10", optional = true }
aioshutil = { version = "^1.5", optional = true }
aiosqlite = { version = "^0.20.0", optional = true }
anthropic = { version = "^0.49.0", optional = true }
apscheduler = { version = "^3.10.4", optional = true }
asyncpg = { version = "^0.29.0", optional = true }
azure-ai-inference = { version = "^1.0.0b8", optional = true }
azure-ai-ml = { version = "^1.24.0", optional = true }
bcrypt = { version = "^4.1.3", optional = true }
beautifulsoup4 = { version = "^4.12.3", optional = true }
boto3 = { version = "^1.35.17", optional = true } # for AWS bedrock support
colorlog = { version = "^6.9.0", optional = true }
docutils = { version = "^0.21.2", optional = true }
epub = { version = "^0.5.2", optional = true }
extract-msg = { version = "^0.52.0", optional = true }
fsspec = { version = "^2024.6.0", optional = true }
future = { version = "^1.0.0", optional = true }
google-auth = { version = "^2.37.0", optional = true }
google-auth-oauthlib = { version = "^1.2.1", optional = true }
google-genai = { version = "^0.6.0", optional = true }
gunicorn = { version = "^21.2.0", optional = true }
hatchet-sdk = { version = "^0.44.2", optional = true }
litellm = { version = "^1.58.2", optional = true }
markdown = { version = "^3.6", optional = true }
networkx = { version = "^3.3", optional = true }
numpy = { version = ">=1.22.4,<1.29.0", optional = true }
olefile = { version = "^0.47", optional = true }
ollama = { version = "^0.3.1", optional = true }
openpyxl = { version = "^3.1.2", optional = true }
orgparse = { version = "^0.4.20231004", optional = true }
pdf2image = { version = "^1.17.0", optional = true }
pillow = { version = "^11.1.0", optional = true }
pillow-heif = { version = "^0.21.0", optional = true }
psutil = { version = "^6.0.0", optional = true }
pydantic = { extras = ["email"], version = "^2.8.2", optional = true }
pyjwt = { version = "^2.8.0", optional = true }
pynacl = { version = "^1.5.0", optional = true }
pypdf = { version = "^4.2.0", optional = true }
pypdf2 = { version = "^3.0.1", optional = true }
python-docx = { version = "^1.1.0", optional = true }
python-multipart = { version = ">=0.0.9,<0.0.19", optional = true }
python-pptx = { version = "^1.0.1", optional = true }
pyyaml = { version = "^6.0.1", optional = true }
sendgrid = { version = "^6.11.0", optional = true }
sentry-sdk = { version = "^2.20.0", optional = true }
sqlalchemy = { version = "^2.0.30", optional = true }
striprtf = { version = "^0.0.28", optional = true }
supabase = { version = "^2.7.4", optional = true }
tiktoken = { version =  "^0.8.0", optional = true }
tokenizers = { version = "0.19", optional = true }
unstructured-client = { version = "0.25.5", optional = true }
uvicorn = { version = "^0.27.0.post1", optional = true }
vecs = { version = "^0.4.0", optional = true }
xlrd = { version = "^2.0.1", optional = true }
lark = { version = "^1.1.8", optional = true }
deprecated = { version = "^1.2.18", optional = true }
sympy = "^1.13.3"
firecrawl-py = "^1.13.5"
scipy = "^1.15.2"
statsmodels = "^0.14.4"
biopython = "^1.85"

[tool.poetry.extras]
core = [
    "aiohttp",
    "aioshutil",
    "aiosqlite",
    "anthropic",
    "apscheduler",
    "asyncpg",
    "azure-ai-inference",
    "azure-ai-ml",
    "bcrypt",
    "beautifulsoup4",
    "boto3",
    "colorlog",
    "docutils",
    "epub",
    "extract-msg",
    "fsspec",
    "future",
    "google-auth",
    "google-auth-oauthlib",
    "google-genai",
    "gunicorn",
    "hatchet-sdk",
    "litellm",
    "markdown",
    "networkx",
    "numpy",
    "olefile",
    "ollama",
    "openpyxl",
    "orgparse",
    "pdf2image",
    "pillow",
    "pillow-heif",
    "psutil",
    "pydantic",
    "pyjwt",
    "pynacl",
    "pypdf",
    "pypdf2",
    "python-docx",
    "python-multipart",
    "python-pptx",
    "pyyaml",
    "sendgrid",
    "sentry-sdk",
    "striprtf",
    "sqlalchemy",
    "supabase",
    "tiktoken",
    "tokenizers",
    "unstructured-client",
    "uvicorn",
    "vecs",
    "xlrd",
    "lark",
    "deprecated"
=======
[project.optional-dependencies]
core = [
    "aiohttp >=3.10.10,<4.0.0",
    "aioshutil >=1.5,<2.0",
    "aiosqlite >=0.20.0,<0.21.0",
    "anthropic >=0.45.1,<0.46.0",
    "apscheduler >=3.10.4,<4.0.0",
    "asyncpg >=0.29.0,<0.30.0",
    "azure-ai-inference >=1.0.0b8,<2.0.0",
    "azure-ai-ml >=1.24.0,<2.0.0",
    "bcrypt >=4.1.3,<5.0.0",
    "beautifulsoup4 >=4.12.3,<5.0.0",
    "boto3 >=1.35.17,<2.0.0",
    "colorlog >=6.9.0,<7.0.0",
    "docutils >=0.21.2,<0.22.0",
    "epub >=0.5.2,<0.6.0",
    "fsspec >=2024.6.0,<2025.0.0",
    "future >=1.0.0,<2.0.0",
    "google-auth >=2.37.0,<3.0.0",
    "google-auth-oauthlib >=1.2.1,<2.0.0",
    "google-genai >=0.6.0,<0.7.0",
    "gunicorn >=21.2.0,<22.0.0",
    "hatchet-sdk ==0.47.0",
    "litellm >=1.58.2,<2.0.0",
    "markdown >=3.6,<4.0",
    "msg-parser>=1.2.0",
    "networkx >=3.3,<4.0",
    "numpy >=1.22.4,<1.29.0",
    "olefile >=0.47,<0.48",
    "ollama >=0.3.1,<0.4.0",
    "openpyxl >=3.1.2,<4.0.0",
    "orgparse >=0.4.20231004,<0.5.0",
    "pdf2image >=1.17.0,<2.0.0",
    "pillow >=11.1.0,<12.0.0",
    "pillow-heif >=0.21.0,<0.22.0",
    "psutil >=6.0.0,<7.0.0",
    "pydantic[email] >=2.8.2,<3.0.0",
    "pyjwt >=2.8.0,<3.0.0",
    "pynacl >=1.5.0,<2.0.0",
    "pypdf >=4.2.0,<5.0.0",
    "pypdf2 >=3.0.1,<4.0.0",
    "python-docx >=1.1.0,<2.0.0",
    "python-multipart >=0.0.9,<0.0.19",
    "python-pptx >=1.0.1,<2.0.0",
    "pyyaml >=6.0.1,<7.0.0",
    "sendgrid >=6.11.0,<7.0.0",
    "mailersend >=0.5.6,<0.6.0",
    "sentry-sdk >=2.20.0,<3.0.0",
    "sqlalchemy >=2.0.30,<3.0.0",
    "striprtf >=0.0.28,<0.0.29",
    "supabase >=2.7.4,<3.0.0",
    "tiktoken >=0.8.0,<0.9.0",
    "tokenizers ==0.19",
    "unstructured-client ==0.25.5",
    "uvicorn >=0.27.0.post1,<0.28.0",
    "vecs >=0.4.0,<0.5.0",
    "xlrd >=2.0.1,<3.0.0",
>>>>>>> 2e57a515
]

[dependency-groups]
dev = [
    "colorama >=0.4.6,<0.5.0",
    "mypy >=1.5.1,<2.0.0",
    "pre-commit >=2.9,<3.0",
    "pytest >=8.2.0,<9.0.0",
    "pytest-asyncio >=0.23.6,<0.24.0",
    "pytest-dependency >=0.6.0,<0.7.0",
    "pytest-mock >=3.14.0,<4.0.0",
    "pytest-cov >=5.0.0,<6.0.0",
    "pytest-html >=4.1.1,<5.0.0",
    "types-toml >=0.10.8,<0.11.0",
    "pytest-xdist >=3.6.1,<4.0.0",
    "ruff >=0.9.6,<0.10.0",
]

[project.scripts]
r2r-serve = "r2r.serve:run_server"

[tool.ruff]
exclude = ["py/tests/*"]
line-length = 79
target-version = "py310"
select = ["E", "F", "I", "B"]
ignore = ["B008", "B024", "B026", "E501", "F402", "F403", "F405", "F841"]

[tool.ruff.format]
quote-style = "double"
indent-style = "space"
line-ending = "auto"

[tool.mypy]
ignore_missing_imports = true
exclude = 'core/parsers/media/pyzerox/.*|playground/.*|deprecated/.*|dump/.*|docs/source|vecs/*|core/examples/*|sdk/examples/*|tests/*'

[[tool.mypy.overrides]]
module = "yaml"
ignore_missing_imports = true

[tool.pytest.ini_options]
asyncio_mode = "auto"
addopts = "--cov=r2r --cov-report=term-missing --cov-report=xml --cache-clear"
testpaths = [
    "tests",
]
filterwarnings = [
    "ignore::DeprecationWarning",
    "ignore::pytest.PytestUnraisableExceptionWarning",
]

[tool.setuptools]
packages = { find = { where = [ "." ], include = [ "r2r*", "sdk*", "shared*", "core*" ] } }
include-package-data = true

[tool.setuptools.package-data]
core = ["configs/*.toml", "providers/database/prompts/*.yaml"]
r2r = ["r2r.toml"]<|MERGE_RESOLUTION|>--- conflicted
+++ resolved
@@ -4,7 +4,7 @@
 
 [project]
 name = "r2r"
-version = "3.4.6"
+version = "3.5.0"
 description = "SciPhi R2R"
 readme = "README.md"
 license = {text = "MIT"}
@@ -30,147 +30,6 @@
     "python-json-logger>=3.2.1",
 ]
 
-<<<<<<< HEAD
-[tool.poetry.dependencies]
-# Python Versions
-python = ">=3.10,<3.14"
-
-aiofiles = "^24.1.0"
-alembic = "^1.13.3"
-fastapi = "^0.114.0"
-httpx = "^0.27.0"
-openai =  "^1.11.1"
-posthog = "^3.5.0"
-python-dotenv = "^1.0.1"
-requests = "^2.31.0"
-toml = "^0.10.2"
-types-requests = "^2.31.0"
-psycopg-binary = "^3.2.3"
-types-aiofiles = "^24.1.0.20240626"
-typing-extensions = "^4.12.2"
-
-# Shared dependencies (optional)
-aiohttp = { version = "^3.10.10", optional = true }
-aioshutil = { version = "^1.5", optional = true }
-aiosqlite = { version = "^0.20.0", optional = true }
-anthropic = { version = "^0.49.0", optional = true }
-apscheduler = { version = "^3.10.4", optional = true }
-asyncpg = { version = "^0.29.0", optional = true }
-azure-ai-inference = { version = "^1.0.0b8", optional = true }
-azure-ai-ml = { version = "^1.24.0", optional = true }
-bcrypt = { version = "^4.1.3", optional = true }
-beautifulsoup4 = { version = "^4.12.3", optional = true }
-boto3 = { version = "^1.35.17", optional = true } # for AWS bedrock support
-colorlog = { version = "^6.9.0", optional = true }
-docutils = { version = "^0.21.2", optional = true }
-epub = { version = "^0.5.2", optional = true }
-extract-msg = { version = "^0.52.0", optional = true }
-fsspec = { version = "^2024.6.0", optional = true }
-future = { version = "^1.0.0", optional = true }
-google-auth = { version = "^2.37.0", optional = true }
-google-auth-oauthlib = { version = "^1.2.1", optional = true }
-google-genai = { version = "^0.6.0", optional = true }
-gunicorn = { version = "^21.2.0", optional = true }
-hatchet-sdk = { version = "^0.44.2", optional = true }
-litellm = { version = "^1.58.2", optional = true }
-markdown = { version = "^3.6", optional = true }
-networkx = { version = "^3.3", optional = true }
-numpy = { version = ">=1.22.4,<1.29.0", optional = true }
-olefile = { version = "^0.47", optional = true }
-ollama = { version = "^0.3.1", optional = true }
-openpyxl = { version = "^3.1.2", optional = true }
-orgparse = { version = "^0.4.20231004", optional = true }
-pdf2image = { version = "^1.17.0", optional = true }
-pillow = { version = "^11.1.0", optional = true }
-pillow-heif = { version = "^0.21.0", optional = true }
-psutil = { version = "^6.0.0", optional = true }
-pydantic = { extras = ["email"], version = "^2.8.2", optional = true }
-pyjwt = { version = "^2.8.0", optional = true }
-pynacl = { version = "^1.5.0", optional = true }
-pypdf = { version = "^4.2.0", optional = true }
-pypdf2 = { version = "^3.0.1", optional = true }
-python-docx = { version = "^1.1.0", optional = true }
-python-multipart = { version = ">=0.0.9,<0.0.19", optional = true }
-python-pptx = { version = "^1.0.1", optional = true }
-pyyaml = { version = "^6.0.1", optional = true }
-sendgrid = { version = "^6.11.0", optional = true }
-sentry-sdk = { version = "^2.20.0", optional = true }
-sqlalchemy = { version = "^2.0.30", optional = true }
-striprtf = { version = "^0.0.28", optional = true }
-supabase = { version = "^2.7.4", optional = true }
-tiktoken = { version =  "^0.8.0", optional = true }
-tokenizers = { version = "0.19", optional = true }
-unstructured-client = { version = "0.25.5", optional = true }
-uvicorn = { version = "^0.27.0.post1", optional = true }
-vecs = { version = "^0.4.0", optional = true }
-xlrd = { version = "^2.0.1", optional = true }
-lark = { version = "^1.1.8", optional = true }
-deprecated = { version = "^1.2.18", optional = true }
-sympy = "^1.13.3"
-firecrawl-py = "^1.13.5"
-scipy = "^1.15.2"
-statsmodels = "^0.14.4"
-biopython = "^1.85"
-
-[tool.poetry.extras]
-core = [
-    "aiohttp",
-    "aioshutil",
-    "aiosqlite",
-    "anthropic",
-    "apscheduler",
-    "asyncpg",
-    "azure-ai-inference",
-    "azure-ai-ml",
-    "bcrypt",
-    "beautifulsoup4",
-    "boto3",
-    "colorlog",
-    "docutils",
-    "epub",
-    "extract-msg",
-    "fsspec",
-    "future",
-    "google-auth",
-    "google-auth-oauthlib",
-    "google-genai",
-    "gunicorn",
-    "hatchet-sdk",
-    "litellm",
-    "markdown",
-    "networkx",
-    "numpy",
-    "olefile",
-    "ollama",
-    "openpyxl",
-    "orgparse",
-    "pdf2image",
-    "pillow",
-    "pillow-heif",
-    "psutil",
-    "pydantic",
-    "pyjwt",
-    "pynacl",
-    "pypdf",
-    "pypdf2",
-    "python-docx",
-    "python-multipart",
-    "python-pptx",
-    "pyyaml",
-    "sendgrid",
-    "sentry-sdk",
-    "striprtf",
-    "sqlalchemy",
-    "supabase",
-    "tiktoken",
-    "tokenizers",
-    "unstructured-client",
-    "uvicorn",
-    "vecs",
-    "xlrd",
-    "lark",
-    "deprecated"
-=======
 [project.optional-dependencies]
 core = [
     "aiohttp >=3.10.10,<4.0.0",
@@ -187,6 +46,7 @@
     "colorlog >=6.9.0,<7.0.0",
     "docutils >=0.21.2,<0.22.0",
     "epub >=0.5.2,<0.6.0",
+    "firecrawl-py >=1.13.5",
     "fsspec >=2024.6.0,<2025.0.0",
     "future >=1.0.0,<2.0.0",
     "google-auth >=2.37.0,<3.0.0",
@@ -228,7 +88,6 @@
     "uvicorn >=0.27.0.post1,<0.28.0",
     "vecs >=0.4.0,<0.5.0",
     "xlrd >=2.0.1,<3.0.0",
->>>>>>> 2e57a515
 ]
 
 [dependency-groups]
